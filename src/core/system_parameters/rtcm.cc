/*!
 * \file rtcm.cc
 * \brief  Implementation of RTCM 3.2 Standard
 * \author Carles Fernandez-Prades, 2015. cfernandez(at)cttc.es
 *
 * -------------------------------------------------------------------------
 *
 * Copyright (C) 2010-2015  (see AUTHORS file for a list of contributors)
 *
 * GNSS-SDR is a software defined Global Navigation
 *          Satellite Systems receiver
 *
 * This file is part of GNSS-SDR.
 *
 * GNSS-SDR is free software: you can redistribute it and/or modify
 * it under the terms of the GNU General Public License as published by
 * the Free Software Foundation, either version 3 of the License, or
 * (at your option) any later version.
 *
 * GNSS-SDR is distributed in the hope that it will be useful,
 * but WITHOUT ANY WARRANTY; without even the implied warranty of
 * MERCHANTABILITY or FITNESS FOR A PARTICULAR PURPOSE.  See the
 * GNU General Public License for more details.
 *
 * You should have received a copy of the GNU General Public License
 * along with GNSS-SDR. If not, see <http://www.gnu.org/licenses/>.
 *
 * -------------------------------------------------------------------------
 */

#include "rtcm.h"
#include <algorithm>  // for std::reverse
#include <cmath>      // for std::fmod
#include <cstdlib>    // for strtol
#include <sstream>    // for std::stringstream
#include <boost/algorithm/string.hpp>  // for to_upper_copy
#include <boost/date_time/posix_time/posix_time.hpp>
#include <boost/dynamic_bitset.hpp>
#include <gflags/gflags.h>
#include <glog/logging.h>
#include "GPS_L1_CA.h"



using google::LogMessage;

DEFINE_int32(RTCM_Ref_Station_ID, 1234, "Reference Station ID in RTCM messages");



Rtcm::Rtcm()
{
    Rtcm::reset_data_fields();
    preamble = std::bitset<8>("11010011");
    reserved_field = std::bitset<6>("000000");
}




// *****************************************************************************************************
//
//   TRANSPORT LAYER AS DEFINED AT RTCM STANDARD 10403.2
//
// *****************************************************************************************************

std::string Rtcm::add_CRC (const std::string& message_without_crc)
{
    // ******  Computes Qualcomm CRC-24Q ******
    crc_24_q_type CRC_RTCM;
    // 1) Converts the string to a vector of unsigned char:
    boost::dynamic_bitset<unsigned char> frame_bits(message_without_crc);
    std::vector<unsigned char> bytes;
    boost::to_block_range(frame_bits, std::back_inserter(bytes));
    std::reverse(bytes.begin(),bytes.end());

    // 2) Computes CRC
    CRC_RTCM.process_bytes(bytes.data(), bytes.size());
    crc_frame = std::bitset<24>(CRC_RTCM.checksum());

    // 3) Builds the complete message
    std::string complete_message = message_without_crc + crc_frame.to_string();
    return bin_to_hex(complete_message);
}


bool Rtcm::check_CRC(const std::string & message)
{
    crc_24_q_type CRC_RTCM_CHECK;
    // Convert message to binary
    std::string message_bin = Rtcm::hex_to_bin(message);
    // Check CRC
    std::string crc = message_bin.substr(message_bin.length() - 24, 24);
    std::bitset<24> read_crc =  std::bitset<24>(crc);
    std::string msg_without_crc = message_bin.substr(0, message_bin.length() - 24);

    boost::dynamic_bitset<unsigned char> frame_bits(msg_without_crc);
    std::vector<unsigned char> bytes;
    boost::to_block_range(frame_bits, std::back_inserter(bytes));
    std::reverse(bytes.begin(),bytes.end());

    CRC_RTCM_CHECK.process_bytes(bytes.data(), bytes.size());
    std::bitset<24> computed_crc = std::bitset<24>(CRC_RTCM_CHECK.checksum());
    if(read_crc == computed_crc)
        {
            return true;
        }
    else
        {
            return false;
        }
}


std::string Rtcm::bin_to_hex(const std::string& s)
{
    std::string s_aux;
    std::stringstream ss;
    int remainder = static_cast<int>(std::fmod(s.length(), 4));

    if (remainder != 0)
        {
            s_aux.assign(s, 0 , remainder);
            boost::dynamic_bitset<> rembits(s_aux);
            unsigned n = rembits.to_ulong();
            ss << std::hex << n;
        }

<<<<<<< HEAD
    unsigned int start = std::max(remainder, 0);
    for(unsigned int i = start; i < s.length() - 1; i = i + 4)
=======
    int start = std::max(remainder, 0);
    for(int i = start; i < s.length() - 1; i = i + 4)
>>>>>>> c0f1d724
        {
            s_aux.assign(s, i, 4);
            std::bitset<4> bs(s_aux);
            unsigned n = bs.to_ulong();
            ss << std::hex << n;
        }

    return boost::to_upper_copy(ss.str());
}


std::string Rtcm::hex_to_bin(const std::string& s)
{
    std::string s_aux;
    s_aux.clear();
    std::stringstream ss;
    ss << s;
    std::string s_lower = boost::to_upper_copy(ss.str());
    for(unsigned int i = 0; i < s.length(); i++)
        {
            unsigned long int n;
            std::istringstream(s_lower.substr(i,1)) >> std::hex >> n;
            std::bitset<4> bs(n);
            s_aux += bs.to_string();
        }
    return s_aux;
}


unsigned long int Rtcm::bin_to_uint(const std::string& s)
{
    if(s.length() > 32)
        {
            LOG(WARNING) << "Cannot convert to a unsigned long int";
            return 0;
        }
    unsigned long int reading = strtoul(s.c_str(), NULL, 2);
    return reading;
}


long int Rtcm::bin_to_int(const std::string& s)
{
    if(s.length() > 32)
        {
            LOG(WARNING) << "Cannot convert to a long int";
            return 0;
        }
    long int reading;

    // Handle negative numbers
    if(s.substr(0,1).compare("0"))
        {
            // Computing two's complement
            boost::dynamic_bitset<> original_bitset(s);
            original_bitset.flip();
            reading = - (original_bitset.to_ulong() + 1);
        }
    else
        {
            reading = strtol(s.c_str(), NULL, 2);
        }
    return reading;
}


double Rtcm::bin_to_double(const std::string& s)
{
    double reading;
    if(s.length() > 64)
        {
            LOG(WARNING) << "Cannot convert to a double";
            return 0;
        }

    long long int reading_int;

    // Handle negative numbers
    if(s.substr(0,1).compare("0"))
        {
            // Computing two's complement
            boost::dynamic_bitset<> original_bitset(s);
            original_bitset.flip();
            reading_int = - (original_bitset.to_ulong() + 1);
        }
    else
        {
            reading_int = strtoll(s.c_str(), NULL, 2);
        }

    reading = static_cast<double>(reading_int);
    return reading;
}


unsigned long int Rtcm::hex_to_uint(const std::string& s)
{
    if(s.length() > 32)
        {
            LOG(WARNING) << "Cannot convert to a unsigned long int";
            return 0;
        }
    unsigned long int reading = strtoul(s.c_str(), NULL, 16);
    return reading;
}


long int Rtcm::hex_to_int(const std::string& s)
{
    if(s.length() > 32)
        {
            LOG(WARNING) << "Cannot convert to a long int";
            return 0;
        }
    long int reading = strtol(s.c_str(), NULL, 16);
    return reading;
}


std::string Rtcm::build_message(std::string data)
{
    unsigned int msg_length_bits = data.length();
    unsigned int msg_length_bytes = std::ceil(static_cast<float>(msg_length_bits) / 8.0);
    message_length = std::bitset<10>(msg_length_bytes);
    unsigned int zeros_to_fill = 8 * msg_length_bytes -  msg_length_bits;
    std::string b(zeros_to_fill, '0');
    std::string msg_content = data + b;
    std::string msg_without_crc = preamble.to_string() +
            reserved_field.to_string() +
            message_length.to_string() +
            msg_content;
    return Rtcm::add_CRC(msg_without_crc);
}



// *****************************************************************************************************
//
//   MESSAGES AS DEFINED AT RTCM STANDARD 10403.2
//
// *****************************************************************************************************



// **********************************************
//
//   MESSAGE TYPE 1001 (GPS L1 OBSERVATIONS)
//
// **********************************************

<<<<<<< HEAD
std::bitset<64> Rtcm::get_MT1001_header(const Gps_Ephemeris & gps_eph, double obs_time, const std::map<int, Gnss_Synchro> & pseudoranges,
=======
std::bitset<64> Rtcm::get_M1001_header(const Gps_Ephemeris & gps_eph, double obs_time, const std::map<int, Gnss_Synchro> & pseudoranges,
>>>>>>> c0f1d724
        unsigned int ref_id, unsigned int smooth_int, bool sync_flag, bool divergence_free)
{
    unsigned int m1001 = 1001;
    unsigned int reference_station_id = ref_id; // Max: 4095
    const std::map<int, Gnss_Synchro> pseudoranges_ = pseudoranges;
    bool synchronous_GNSS_flag = sync_flag;
    bool divergence_free_smoothing_indicator = divergence_free;
    unsigned int smoothing_interval = smooth_int;
    Rtcm::set_DF002(m1001);
    Rtcm::set_DF003(reference_station_id);
    Rtcm::set_DF004(gps_eph, obs_time);
    Rtcm::set_DF005(synchronous_GNSS_flag);
    Rtcm::set_DF006(pseudoranges_);
    Rtcm::set_DF007(divergence_free_smoothing_indicator);
    Rtcm::set_DF008(smoothing_interval);

    std::string header = DF002.to_string() +
            DF003.to_string() +
            DF004.to_string() +
            DF005.to_string() +
            DF006.to_string() +
            DF007.to_string() +
            DF008.to_string();

    std::bitset<64> header_msg(header);
    return header_msg;
}


<<<<<<< HEAD
std::bitset<58> Rtcm::get_MT1001_sat_content(const Gnss_Synchro & gnss_synchro)
=======
std::bitset<58> Rtcm::get_M1001_sat_content(const Gnss_Synchro & gnss_synchro)
>>>>>>> c0f1d724
{
    Gnss_Synchro gnss_synchro_ = gnss_synchro;
    bool code_indicator = false; // code indicator   0: C/A code   1: P(Y) code direct
    Rtcm::set_DF009(gnss_synchro_);
    Rtcm::set_DF010(code_indicator); // code indicator   0: C/A code   1: P(Y) code direct
    Rtcm::set_DF011(gnss_synchro_);

    long int  gps_L1_phaserange_minus_L1_pseudorange;
    long int  phaserange_m = (gnss_synchro.Carrier_phase_rads * GPS_C_m_s) / (GPS_TWO_PI * GPS_L1_FREQ_HZ);
    gps_L1_phaserange_minus_L1_pseudorange  = phaserange_m; // TODO
    DF012 = std::bitset<20>(gps_L1_phaserange_minus_L1_pseudorange);

    unsigned int lock_time_indicator = 0;  // TODO
    DF013 = std::bitset<7>(lock_time_indicator);

    std::string content = DF009.to_string() +
            DF010.to_string() +
            DF011.to_string() +
            DF012.to_string() +
            DF013.to_string();

    std::bitset<58> content_msg(content);
    return content_msg;
}



<<<<<<< HEAD
std::string Rtcm::print_MT1001(const Gps_Ephemeris & gps_eph, double obs_time, const std::map<int, Gnss_Synchro> & pseudoranges)
=======
std::string Rtcm::print_M1001(const Gps_Ephemeris & gps_eph, double obs_time, const std::map<int, Gnss_Synchro> & pseudoranges)
>>>>>>> c0f1d724
{
    unsigned int ref_id = static_cast<unsigned int>(FLAGS_RTCM_Ref_Station_ID);
    unsigned int smooth_int = 0;
    bool sync_flag = false;
    bool divergence_free = false;

<<<<<<< HEAD
    std::bitset<64> header = Rtcm::get_MT1001_header(gps_eph, obs_time, pseudoranges, ref_id, smooth_int, sync_flag, divergence_free);
=======
    std::bitset<64> header = Rtcm::get_M1001_header(gps_eph, obs_time, pseudoranges, ref_id, smooth_int, sync_flag, divergence_free);
>>>>>>> c0f1d724
    std::string data = header.to_string();

    std::map<int, Gnss_Synchro>::const_iterator pseudoranges_iter;
    for(pseudoranges_iter = pseudoranges.begin();
            pseudoranges_iter != pseudoranges.end();
            pseudoranges_iter++)
        {

<<<<<<< HEAD
            std::bitset<58> content = Rtcm::get_MT1001_sat_content(pseudoranges_iter->second);
=======
            std::bitset<58> content = Rtcm::get_M1001_sat_content(pseudoranges_iter->second);
>>>>>>> c0f1d724
            data += content.to_string();
        }

    return Rtcm::build_message(data);
}




// **********************************************
//
//   MESSAGE TYPE 1005 (STATION DESCRIPTION)
//
// **********************************************


/* Stationary Antenna Reference Point, No Height Information
 * Reference Station Id = 2003
   GPS Service supported, but not GLONASS or Galileo
   ARP ECEF-X = 1114104.5999 meters
   ARP ECEF-Y = -4850729.7108 meters
   ARP ECEF-Z = 3975521.4643 meters
   Expected output: D3 00 13 3E D7 D3 02 02 98 0E DE EF 34 B4 BD 62
                    AC 09 41 98 6F 33 36 0B 98
 */
std::bitset<152> Rtcm::get_MT1005_test ()
{
    unsigned int mt1005 = 1005;
    unsigned int reference_station_id = 2003; // Max: 4095
    double ECEF_X = 1114104.5999;             // units: m
    double ECEF_Y = -4850729.7108;            // units: m
    double ECEF_Z = 3975521.4643;             // units: m

    std::bitset<1> DF001_;

    Rtcm::set_DF002(mt1005);
    Rtcm::set_DF003(reference_station_id);
    Rtcm::set_DF021();
    Rtcm::set_DF022(true);                // GPS
    Rtcm::set_DF023(false);               // Glonass
    Rtcm::set_DF024(false);               // Galileo
    DF141 = std::bitset<1>("0");          // 0: Real, physical reference station
    DF001_ = std::bitset<1>("0");         // Reserved, set to 0
    Rtcm::set_DF025(ECEF_X);
    DF142 = std::bitset<1>("0");          // Single Receiver Oscillator Indicator
    Rtcm::set_DF026(ECEF_Y);
    DF364 = std::bitset<2>("00");         // Quarter Cycle Indicator
    Rtcm::set_DF027(ECEF_Z);

    std::string message = DF002.to_string() +
            DF003.to_string() +
            DF021.to_string() +
            DF022.to_string() +
            DF023.to_string() +
            DF024.to_string() +
            DF141.to_string() +
            DF025.to_string() +
            DF142.to_string() +
            DF001_.to_string() +
            DF026.to_string() +
            DF364.to_string() +
            DF027.to_string() ;

    std::bitset<152> test_msg(message);
    return test_msg;
}

std::string Rtcm::print_M1005( unsigned int ref_id, double ecef_x, double ecef_y, double ecef_z, bool gps, bool glonass, bool galileo, bool non_physical, bool single_oscillator, unsigned int quarter_cycle_indicator)
{
    unsigned int msg_number = 1005;
    std::bitset<1> DF001_;

    Rtcm::set_DF002(msg_number);
    Rtcm::set_DF003(ref_id);
    Rtcm::set_DF021();
    Rtcm::set_DF022(gps);
    Rtcm::set_DF023(glonass);
    Rtcm::set_DF024(galileo);
    DF141 = std::bitset<1>(non_physical);
    DF001_ = std::bitset<1>("0");
    Rtcm::set_DF025(ecef_x);
    DF142 = std::bitset<1>(single_oscillator);
    Rtcm::set_DF026(ecef_y);
    DF364 = std::bitset<2>(quarter_cycle_indicator);
    Rtcm::set_DF027(ecef_z);

    std::string data = DF002.to_string() +
            DF003.to_string() +
            DF021.to_string() +
            DF022.to_string() +
            DF023.to_string() +
            DF024.to_string() +
            DF141.to_string() +
            DF025.to_string() +
            DF142.to_string() +
            DF001_.to_string() +
            DF026.to_string() +
            DF364.to_string() +
            DF027.to_string() ;

    std::string message = build_message(data);
    return message;
}

std::string Rtcm::print_MT1005( unsigned int ref_id, double ecef_x, double ecef_y, double ecef_z, bool gps, bool glonass, bool galileo, bool non_physical, bool single_oscillator, unsigned int quarter_cycle_indicator)
{
    unsigned int msg_number = 1005;
    std::bitset<1> DF001_;

    Rtcm::set_DF002(msg_number);
    Rtcm::set_DF003(ref_id);
    Rtcm::set_DF021();
    Rtcm::set_DF022(gps);
    Rtcm::set_DF023(glonass);
    Rtcm::set_DF024(galileo);
    DF141 = std::bitset<1>(non_physical);
    DF001_ = std::bitset<1>("0");
    Rtcm::set_DF025(ecef_x);
    DF142 = std::bitset<1>(single_oscillator);
    Rtcm::set_DF026(ecef_y);
    DF364 = std::bitset<2>(quarter_cycle_indicator);
    Rtcm::set_DF027(ecef_z);

    std::string data = DF002.to_string() +
            DF003.to_string() +
            DF021.to_string() +
            DF022.to_string() +
            DF023.to_string() +
            DF024.to_string() +
            DF141.to_string() +
            DF025.to_string() +
            DF142.to_string() +
            DF001_.to_string() +
            DF026.to_string() +
            DF364.to_string() +
            DF027.to_string() ;

    std::string message = build_message(data);
    return message;
}


int Rtcm::read_MT1005(const std::string & message, unsigned int & ref_id, double & ecef_x, double & ecef_y, double & ecef_z, bool & gps, bool & glonass, bool & galileo)
{
    // Convert message to binary
    std::string message_bin = Rtcm::hex_to_bin(message);

    if(!Rtcm::check_CRC(message) )
        {
            LOG(WARNING) << " Bad CRC detected in RTCM message MT1005";
            return 1;
        }

    // Check than the message number is correct
    unsigned int preamble_length = 8;
    unsigned int reserved_field_length = 6;
    unsigned int index = preamble_length + reserved_field_length;

    unsigned int read_message_length = static_cast<unsigned int>(Rtcm::bin_to_uint(message_bin.substr(index, 10)));
    index += 10;
    if (read_message_length != 19)
        {
            LOG(WARNING) << " Message MT1005 with wrong length (19 bytes expected, " << read_message_length << " received)";
            return 1;
        }

    unsigned int msg_number = 1005;
    Rtcm::set_DF002(msg_number);
    std::bitset<12> read_msg_number(message_bin.substr(index, 12));
    index += 12;

    if (DF002 != read_msg_number)
        {
            LOG(WARNING) << " This is not a MT1005 message";
            return 1;
        }


    ref_id = Rtcm::bin_to_uint(message_bin.substr(index, 12));
    index += 12;

    index += 6; // ITRF year
    gps = static_cast<bool>(Rtcm::bin_to_uint(message_bin.substr(index, 1)));
    index += 1;

    glonass = static_cast<bool>(Rtcm::bin_to_uint(message_bin.substr(index, 1)));
    index += 1;

    galileo = static_cast<bool>(Rtcm::bin_to_uint(message_bin.substr(index, 1)));
    index += 1;

    index += 1; // ref_station_indicator

    ecef_x = Rtcm::bin_to_double(message_bin.substr(index, 38)) / 10000.0;
    index += 38;

    index += 1; // single rx oscillator
    index += 1; // reserved

    ecef_y = Rtcm::bin_to_double(message_bin.substr(index, 38)) / 10000.0;
    index += 38;

    index += 2; // quarter cycle indicator
    ecef_z = Rtcm::bin_to_double(message_bin.substr(index, 38)) / 10000.0;

    return 0;
}


<<<<<<< HEAD
std::string Rtcm::print_MT1005_test()
{
    std::bitset<152> mt1005 = get_MT1005_test();
    return Rtcm::build_message(mt1005.to_string());
=======
std::string Rtcm::print_M1005_test()
{
    std::bitset<152> m1005 = get_M1005_test();
    return Rtcm::build_message(m1005.to_string());
>>>>>>> c0f1d724
}



// **********************************************
//
//   MESSAGE TYPE 1019 (GPS EPHEMERIS)
//
// **********************************************

std::string Rtcm::print_MT1019(const Gps_Ephemeris & gps_eph)
{
    unsigned int msg_number = 1019;

    Rtcm::set_DF002(msg_number);
    Rtcm::set_DF009(gps_eph);
    Rtcm::set_DF076(gps_eph);
    Rtcm::set_DF077(gps_eph);
    Rtcm::set_DF078(gps_eph);
    Rtcm::set_DF079(gps_eph);
    Rtcm::set_DF071(gps_eph);
    Rtcm::set_DF081(gps_eph);
    Rtcm::set_DF082(gps_eph);
    Rtcm::set_DF083(gps_eph);
    Rtcm::set_DF084(gps_eph);
    Rtcm::set_DF085(gps_eph);
    Rtcm::set_DF086(gps_eph);
    Rtcm::set_DF087(gps_eph);
    Rtcm::set_DF088(gps_eph);
    Rtcm::set_DF089(gps_eph);
    Rtcm::set_DF090(gps_eph);
    Rtcm::set_DF091(gps_eph);
    Rtcm::set_DF092(gps_eph);
    Rtcm::set_DF093(gps_eph);
    Rtcm::set_DF094(gps_eph);
    Rtcm::set_DF095(gps_eph);
    Rtcm::set_DF096(gps_eph);
    Rtcm::set_DF097(gps_eph);
    Rtcm::set_DF098(gps_eph);
    Rtcm::set_DF099(gps_eph);
    Rtcm::set_DF100(gps_eph);
    Rtcm::set_DF101(gps_eph);
    Rtcm::set_DF102(gps_eph);
    Rtcm::set_DF103(gps_eph);
    Rtcm::set_DF137(gps_eph);

    std::string data;
    data.clear();
    data = DF002.to_string() +
            DF009.to_string() +
            DF076.to_string() +
            DF077.to_string() +
            DF078.to_string() +
            DF079.to_string() +
            DF071.to_string() +
            DF081.to_string() +
            DF082.to_string() +
            DF083.to_string() +
            DF084.to_string() +
            DF085.to_string() +
            DF086.to_string() +
            DF087.to_string() +
            DF088.to_string() +
            DF089.to_string() +
            DF090.to_string() +
            DF091.to_string() +
            DF092.to_string() +
            DF093.to_string() +
            DF094.to_string() +
            DF095.to_string() +
            DF096.to_string() +
            DF097.to_string() +
            DF098.to_string() +
            DF099.to_string() +
            DF100.to_string() +
            DF101.to_string() +
            DF102.to_string() +
            DF103.to_string() +
            DF137.to_string();

    if (data.length() != 488)
        {
            LOG(WARNING) << "Bad-formatted RTCM MT1019 (488 bits expected, found " <<  data.length() << ")";
        }

    message1019_content = std::bitset<488>(data);
    std::string message = build_message(data);
    return message;
}


int Rtcm::read_MT1019(const std::string & message, Gps_Ephemeris & gps_eph)
{
    // Convert message to binary
    std::string message_bin = Rtcm::hex_to_bin(message);

    if(!Rtcm::check_CRC(message) )
        {
<<<<<<< HEAD
            LOG(WARNING) << " Bad CRC detected in RTCM message MT1019";
=======
            LOG(WARNING) << " Bad CRC detected in RTCM message M1019";
>>>>>>> c0f1d724
            return 1;
        }

    unsigned int preamble_length = 8;
    unsigned int reserved_field_length = 6;
    unsigned int index = preamble_length + reserved_field_length;

    unsigned int read_message_length = static_cast<unsigned int>(Rtcm::bin_to_uint(message_bin.substr(index, 10)));
    index += 10;

    if (read_message_length != 61)
        {
            LOG(WARNING) << " Message MT1019 seems too long (61 bytes expected, " << read_message_length << " received)";
            return 1;
        }

    // Check than the message number is correct
    unsigned int read_msg_number = Rtcm::bin_to_uint(message_bin.substr(index, 12));
    index += 12;

    if (1019 != read_msg_number)
        {
            LOG(WARNING) << " This is not a MT1019 message";
            return 1;
        }

    // Fill Gps Ephemeris with message data content
    gps_eph.i_satellite_PRN = static_cast<unsigned int>(Rtcm::bin_to_uint(message_bin.substr(index, 6)));
    index += 6;

    gps_eph.i_GPS_week = static_cast<int>(Rtcm::bin_to_uint(message_bin.substr(index, 10)));
    index += 10;

    gps_eph.i_SV_accuracy = static_cast<int>(Rtcm::bin_to_uint(message_bin.substr(index, 4)));
    index += 4;

    gps_eph.i_code_on_L2 = static_cast<int>(Rtcm::bin_to_uint(message_bin.substr(index, 2)));
    index += 2;

    gps_eph.d_IDOT = static_cast<double>(Rtcm::bin_to_int(message_bin.substr(index, 14))) * I_DOT_LSB;
    index += 14;

    gps_eph.d_IODE_SF2 = static_cast<double>(Rtcm::bin_to_uint(message_bin.substr(index, 8)));
    gps_eph.d_IODE_SF3 = static_cast<double>(Rtcm::bin_to_uint(message_bin.substr(index, 8)));
    index += 8;

    gps_eph.d_Toc = static_cast<double>(Rtcm::bin_to_uint(message_bin.substr(index, 16))) * T_OC_LSB;
    index += 16;

    gps_eph.d_A_f2 = static_cast<double>(Rtcm::bin_to_int(message_bin.substr(index, 8))) * A_F2_LSB;
    index += 8;

    gps_eph.d_A_f1 = static_cast<double>(Rtcm::bin_to_int(message_bin.substr(index, 16))) * A_F1_LSB;
    index += 16;

    gps_eph.d_A_f0 = static_cast<double>(Rtcm::bin_to_int(message_bin.substr(index, 22))) * A_F0_LSB;
    index += 22;

    gps_eph.d_IODC = static_cast<double>(Rtcm::bin_to_uint(message_bin.substr(index, 10)));
    index += 10;

    gps_eph.d_Crs = static_cast<double>(Rtcm::bin_to_int(message_bin.substr(index, 16))) * C_RS_LSB;
    index += 16;

    gps_eph.d_Delta_n = static_cast<double>(Rtcm::bin_to_int(message_bin.substr(index, 16))) * DELTA_N_LSB;
    index += 16;

    gps_eph.d_M_0 = static_cast<double>(Rtcm::bin_to_int(message_bin.substr(index, 32))) * M_0_LSB;
    index += 32;

    gps_eph.d_Cuc = static_cast<double>(Rtcm::bin_to_int(message_bin.substr(index, 16))) * C_UC_LSB;
    index += 16;

    gps_eph.d_e_eccentricity = static_cast<double>(Rtcm::bin_to_uint(message_bin.substr(index, 32))) * E_LSB;
    index += 32;

    gps_eph.d_Cus = static_cast<double>(Rtcm::bin_to_int(message_bin.substr(index, 16))) * C_US_LSB;
    index += 16;

    gps_eph.d_sqrt_A = static_cast<double>(Rtcm::bin_to_uint(message_bin.substr(index, 32))) * SQRT_A_LSB;
    index += 32;

    gps_eph.d_Toe = static_cast<double>(Rtcm::bin_to_uint(message_bin.substr(index, 16))) * T_OE_LSB;
    index += 16;

    gps_eph.d_Cic = static_cast<double>(Rtcm::bin_to_int(message_bin.substr(index, 16))) * C_IC_LSB;
    index += 16;

    gps_eph.d_OMEGA0 = static_cast<double>(Rtcm::bin_to_int(message_bin.substr(index, 32))) * OMEGA_0_LSB;
    index += 32;

    gps_eph.d_Cis = static_cast<double>(Rtcm::bin_to_int(message_bin.substr(index, 16))) * C_IS_LSB;
    index += 16;

    gps_eph.d_i_0 = static_cast<double>(Rtcm::bin_to_int(message_bin.substr(index, 32))) * I_0_LSB;
    index += 32;

    gps_eph.d_Crc = static_cast<double>(Rtcm::bin_to_int(message_bin.substr(index, 16))) * C_RC_LSB;
    index += 16;

    gps_eph.d_OMEGA = static_cast<double>(Rtcm::bin_to_int(message_bin.substr(index, 32))) * OMEGA_LSB;
    index += 32;

    gps_eph.d_OMEGA_DOT = static_cast<double>(Rtcm::bin_to_int(message_bin.substr(index, 24))) * OMEGA_DOT_LSB;
    index += 24;

    gps_eph.d_TGD = static_cast<double>(Rtcm::bin_to_int(message_bin.substr(index, 8))) * T_GD_LSB;
    index += 8;

    gps_eph.i_SV_health = static_cast<int>(Rtcm::bin_to_uint(message_bin.substr(index, 6)));
    index += 6;

    gps_eph.b_L2_P_data_flag = static_cast<bool>(Rtcm::bin_to_uint(message_bin.substr(index, 1)));
    index += 1;

    gps_eph.b_fit_interval_flag = static_cast<bool>(Rtcm::bin_to_uint(message_bin.substr(index, 1)));

    return 0;
}



// **********************************************
//
//   MESSAGE TYPE 1045 (GALILEO EPHEMERIS)
//
// **********************************************

<<<<<<< HEAD
std::string Rtcm::print_MT1045(const Galileo_Ephemeris & gal_eph)
=======
std::string Rtcm::print_M1045(const Galileo_Ephemeris & gal_eph)
>>>>>>> c0f1d724
{
    unsigned int msg_number = 1045;

    Rtcm::set_DF002(msg_number);
    Rtcm::set_DF252(gal_eph);
    Rtcm::set_DF289(gal_eph);
    Rtcm::set_DF290(gal_eph);
    Rtcm::set_DF291(gal_eph);
    Rtcm::set_DF293(gal_eph);
    Rtcm::set_DF294(gal_eph);
    Rtcm::set_DF295(gal_eph);
    Rtcm::set_DF296(gal_eph);
    Rtcm::set_DF297(gal_eph);
    Rtcm::set_DF298(gal_eph);
    Rtcm::set_DF299(gal_eph);
    Rtcm::set_DF300(gal_eph);
    Rtcm::set_DF301(gal_eph);
    Rtcm::set_DF302(gal_eph);
    Rtcm::set_DF303(gal_eph);
    Rtcm::set_DF304(gal_eph);
    Rtcm::set_DF305(gal_eph);
    Rtcm::set_DF306(gal_eph);
    Rtcm::set_DF307(gal_eph);
    Rtcm::set_DF308(gal_eph);
    Rtcm::set_DF309(gal_eph);
    Rtcm::set_DF310(gal_eph);
    Rtcm::set_DF311(gal_eph);
    Rtcm::set_DF312(gal_eph);
    Rtcm::set_DF314(gal_eph);
    Rtcm::set_DF315(gal_eph);
    unsigned int seven_zero = 0;
    std::bitset<7> DF001_ = std::bitset<7>(seven_zero);

    std::string data;
    data.clear();
    data = DF002.to_string() +
            DF252.to_string() +
            DF289.to_string() +
            DF290.to_string() +
            DF291.to_string() +
            DF292.to_string() +
            DF293.to_string() +
            DF294.to_string() +
            DF295.to_string() +
            DF296.to_string() +
            DF297.to_string() +
            DF298.to_string() +
            DF299.to_string() +
            DF300.to_string() +
            DF301.to_string() +
            DF302.to_string() +
            DF303.to_string() +
            DF304.to_string() +
            DF305.to_string() +
            DF306.to_string() +
            DF307.to_string() +
            DF308.to_string() +
            DF309.to_string() +
            DF310.to_string() +
            DF311.to_string() +
            DF312.to_string() +
            DF314.to_string() +
            DF315.to_string() +
            DF001_.to_string();

    if (data.length() != 496)
        {
            LOG(WARNING) << "Bad-formatted RTCM MT1045 (496 bits expected, found " <<  data.length() << ")";
        }
    message1045_content = std::bitset<496>(data);
    std::string message = build_message(data);
    return message;
}


<<<<<<< HEAD
int Rtcm::read_MT1045(const std::string & message, Galileo_Ephemeris & gal_eph)
{
    // Convert message to binary
    std::string message_bin = Rtcm::hex_to_bin(message);

    if(!Rtcm::check_CRC(message) )
        {
            LOG(WARNING) << " Bad CRC detected in RTCM message MT1045";
            return 1;
        }

    unsigned int preamble_length = 8;
    unsigned int reserved_field_length = 6;
    unsigned int index = preamble_length + reserved_field_length;

    unsigned int read_message_length = static_cast<unsigned int>(Rtcm::bin_to_uint(message_bin.substr(index, 10)));
    index += 10;

    if (read_message_length != 62)
        {
            LOG(WARNING) << " Message MT1045 seems too long (62 bytes expected, " << read_message_length << " received)";
            return 1;
        }

    // Check than the message number is correct
    unsigned int read_msg_number = Rtcm::bin_to_uint(message_bin.substr(index, 12));
    index += 12;

    if (1045 != read_msg_number)
        {
            LOG(WARNING) << " This is not a MT1045 message";
            return 1;
        }

    // Fill Galileo Ephemeris with message data content
    gal_eph.i_satellite_PRN = static_cast<unsigned int>(Rtcm::bin_to_uint(message_bin.substr(index, 6)));
    index += 6;

    gal_eph.WN_5 = static_cast<double>(Rtcm::bin_to_uint(message_bin.substr(index, 12)));
    index += 12;

    gal_eph.IOD_nav_1  = static_cast<int>(Rtcm::bin_to_uint(message_bin.substr(index, 10)));
    index += 10;

    gal_eph.SISA_3  = static_cast<double>(Rtcm::bin_to_uint(message_bin.substr(index, 8)));
    index += 8;

    gal_eph.iDot_2 = static_cast<double>(Rtcm::bin_to_int(message_bin.substr(index, 14))) * iDot_2_LSB;
    index += 14;

    gal_eph.t0c_4 = static_cast<double>(Rtcm::bin_to_uint(message_bin.substr(index, 14))) * t0c_4_LSB;
    index += 14;

    gal_eph.af2_4 = static_cast<double>(Rtcm::bin_to_int(message_bin.substr(index, 6))) * af2_4_LSB;
    index += 6;

    gal_eph.af1_4 = static_cast<double>(Rtcm::bin_to_int(message_bin.substr(index, 21))) * af1_4_LSB;
    index += 21;

    gal_eph.af0_4 = static_cast<double>(Rtcm::bin_to_int(message_bin.substr(index, 31))) * af0_4_LSB;
    index += 31;

    gal_eph.C_rs_3 = static_cast<double>(Rtcm::bin_to_int(message_bin.substr(index, 16))) * C_rs_3_LSB;
    index += 16;

    gal_eph.delta_n_3 = static_cast<double>(Rtcm::bin_to_int(message_bin.substr(index, 16))) * delta_n_3_LSB;
    index += 16;

    gal_eph.M0_1 = static_cast<double>(Rtcm::bin_to_int(message_bin.substr(index, 32))) * M0_1_LSB;
    index += 32;

    gal_eph.C_uc_3 = static_cast<double>(Rtcm::bin_to_int(message_bin.substr(index, 16))) * C_uc_3_LSB;
    index += 16;

    gal_eph.e_1 = static_cast<double>(Rtcm::bin_to_uint(message_bin.substr(index, 32))) * e_1_LSB;
    index += 32;

    gal_eph.C_us_3 = static_cast<double>(Rtcm::bin_to_int(message_bin.substr(index, 16))) * C_us_3_LSB;
    index += 16;

    gal_eph.A_1 = static_cast<double>(Rtcm::bin_to_uint(message_bin.substr(index, 32))) * A_1_LSB_gal;
    index += 32;

    gal_eph.t0e_1 = static_cast<double>(Rtcm::bin_to_uint(message_bin.substr(index, 14))) * t0e_1_LSB;
    index += 14;

    gal_eph.C_ic_4 = static_cast<double>(Rtcm::bin_to_int(message_bin.substr(index, 16))) * C_ic_4_LSB;
    index += 16;

    gal_eph.OMEGA_0_2 = static_cast<double>(Rtcm::bin_to_int(message_bin.substr(index, 32))) * OMEGA_0_2_LSB;
    index += 32;

    gal_eph.C_is_4 = static_cast<double>(Rtcm::bin_to_int(message_bin.substr(index, 16)))  * C_is_4_LSB;
    index += 16;

    gal_eph.i_0_2 = static_cast<double>(Rtcm::bin_to_int(message_bin.substr(index, 32))) * i_0_2_LSB;
    index += 32;

    gal_eph.C_rc_3 = static_cast<double>(Rtcm::bin_to_int(message_bin.substr(index, 16))) * C_rc_3_LSB;
    index += 16;

    gal_eph.omega_2 = static_cast<double>(Rtcm::bin_to_int(message_bin.substr(index, 32))) * omega_2_LSB;
    index += 32;

    gal_eph.OMEGA_dot_3 = static_cast<double>(Rtcm::bin_to_int(message_bin.substr(index, 24))) * OMEGA_dot_3_LSB;
    index += 24;

    gal_eph.BGD_E1E5a_5 = static_cast<double>(Rtcm::bin_to_int(message_bin.substr(index, 10)));
    index += 10;

    gal_eph.E5a_HS = static_cast<unsigned int>(Rtcm::bin_to_uint(message_bin.substr(index, 2)));
    index += 2;

    gal_eph.E5a_DVS = static_cast<bool>(Rtcm::bin_to_uint(message_bin.substr(index, 1)));

    return 0;
}

=======
>>>>>>> c0f1d724

// *****************************************************************************************************
//
//   DATA FIELDS AS DEFINED AT RTCM STANDARD 10403.2
//
// *****************************************************************************************************

int Rtcm::reset_data_fields()
{
    //DF001.reset();
    DF002.reset();
    DF003.reset();
    DF004.reset();
    DF005.reset();
    DF006.reset();
    DF007.reset();
    DF008.reset();
    DF009.reset();
    DF010.reset();
    DF011.reset();
    DF012.reset();
    DF013.reset();
    DF014.reset();
    DF015.reset();

    // Contents of GPS Satellite Ephemeris Data, Message Type 1019
    DF071.reset();
    DF076.reset();
    DF077.reset();
    DF078.reset();
    DF079.reset();
    DF081.reset();
    DF082.reset();
    DF083.reset();
    DF084.reset();
    DF085.reset();
    DF086.reset();
    DF087.reset();

    DF088.reset();
    DF089.reset();
    DF090.reset();
    DF091.reset();
    DF092.reset();
    DF093.reset();
    DF094.reset();
    DF095.reset();
    DF096.reset();
    DF097.reset();
    DF098.reset();
    DF099.reset();
    DF100.reset();
    DF101.reset();
    DF102.reset();
    DF103.reset();
    DF137.reset();

    // Contents of Galileo F/NAV Satellite Ephemeris Data, Message Type 1045
    DF252.reset();
    DF289.reset();
    DF290.reset();
    DF291.reset();
    DF292.reset();
    DF293.reset();
    DF294.reset();
    DF295.reset();
    DF296.reset();
    DF297.reset();
    DF298.reset();
    DF299.reset();
    DF300.reset();
    DF301.reset();
    DF302.reset();
    DF303.reset();
    DF304.reset();
    DF305.reset();
    DF306.reset();
    DF307.reset();
    DF308.reset();
    DF309.reset();
    DF310.reset();
    DF311.reset();
    DF312.reset();
    DF314.reset();
    DF315.reset();

    DF364.reset();

    DF393.reset();
    DF394.reset();
    DF395.reset();

    DF409.reset();

    DF411.reset();
    DF412.reset();
    DF417.reset();
    DF418.reset();

    return 0;
}


int Rtcm::set_DF002(unsigned int message_number)
{
    if (message_number > 4095)
        {
            LOG(WARNING) << "RTCM message number must be between 0 and 4095, but it has been set to " << message_number;
        }
    DF002 = std::bitset<12>(message_number);
    return 0;
}


int Rtcm::set_DF003(unsigned int ref_station_ID)
{
    //unsigned int station_ID = ref_station_ID;
    if (ref_station_ID > 4095)
        {
            LOG(WARNING) << "RTCM reference station ID must be between 0 and 4095, but it has been set to " << ref_station_ID;
        }
    DF003 = std::bitset<12>(ref_station_ID);
    return 0;
}


int Rtcm::set_DF004(const Gps_Ephemeris & gps_eph, double obs_time)
{
    // TOW in milliseconds from the beginning of the GPS week, measured in GPS time
    unsigned long int tow = static_cast<unsigned long int>(std::round((obs_time + 604800 * static_cast<double>(gps_eph.i_GPS_week % 1024)) * 1000));
    if(tow > 604799999)
        {
            LOG(WARNING) << "To large TOW! Set to the last millisecond of the week";
            tow = 604799999;
        }
    DF004 = std::bitset<30>(tow);
    return 0;
}


int Rtcm::set_DF005(bool sync_flag)
{
    // 0 - No further GNSS observables referenced to the same Epoch Time will be transmitted. This enables the receiver to begin processing
    //     the data immediately after decoding the message.
    // 1 - The next message will contain observables of another GNSS source referenced to the same Epoch Time.
    DF005 = std::bitset<1>(sync_flag);
    return 0;
}


int Rtcm::set_DF006(const std::map<int, Gnss_Synchro> & pseudoranges)
{
    //Number of satellites observed in current epoch
    unsigned short int nsats = 0;
    std::map<int, Gnss_Synchro>::const_iterator pseudoranges_iter;
    for(pseudoranges_iter = pseudoranges.begin();
            pseudoranges_iter != pseudoranges.end();
            pseudoranges_iter++)
        {
            nsats++;
        }
    if (nsats > 31)
        {
            LOG(WARNING) << "The number of processed GPS satellites must be between 0 and 31, but it seems that you are processing " << nsats;
            nsats = 31;
        }
    DF006 = std::bitset<5>(nsats);
    return 0;
}


int Rtcm::set_DF007(bool divergence_free_smoothing_indicator)
{
    // 0 - Divergence-free smoothing not used 1 - Divergence-free smoothing used
    DF007 = std::bitset<1>(divergence_free_smoothing_indicator);
    return 0;
}


int Rtcm::set_DF008(short int smoothing_interval)
{
    DF008 = std::bitset<3>(smoothing_interval);
    return 0;
}


int Rtcm::set_DF009(const Gnss_Synchro & gnss_synchro)
{
    unsigned int prn_ = gnss_synchro.PRN;
    if(prn_ > 31)
        {
            LOG(WARNING) << "GPS satellite ID must be between 0 and 31, but PRN " << prn_ << " was found";
        }
    DF009 = std::bitset<6>(prn_);
    return 0;
}


int Rtcm::set_DF009(const Gps_Ephemeris & gps_eph)
{
    unsigned int prn_ = gps_eph.i_satellite_PRN;
    if(prn_ > 31)
        {
            LOG(WARNING) << "GPS satellite ID must be between 0 and 31, but PRN " << prn_ << " was found";
        }
    DF009 = std::bitset<6>(prn_);
    return 0;
}


int Rtcm::set_DF010(bool code_indicator)
{
    DF010 = std::bitset<1>(code_indicator);
    return 0;
}


int Rtcm::set_DF011(const Gnss_Synchro & gnss_synchro)
{
    unsigned long int gps_L1_pseudorange = static_cast<long unsigned int>(std::round(std::fmod(gnss_synchro.Pseudorange_m, 299792.458) / 0.02 ));
    DF011 = std::bitset<24>(gps_L1_pseudorange);
    return 0;
}


int Rtcm::set_DF012(const Gnss_Synchro & gnss_synchro)
{
    double L1_pseudorange = gnss_synchro.Pseudorange_m;
    //double L1_pseudorange_integers = std::floor(L1_pseudorange / 299792.458);
    double L1_pseudorange_field = std::fmod(L1_pseudorange, 299792.458);
    double L1_phaserange_m = (gnss_synchro.Carrier_phase_rads / GPS_TWO_PI) * GPS_C_m_s / GPS_L1_FREQ_HZ;

    long int gps_L1_phaserange_minus_L1_pseudorange =  static_cast<long int>((0 - L1_pseudorange_field) / 0.0005); ///////////////////////
    DF012 = std::bitset<20>(gps_L1_phaserange_minus_L1_pseudorange);
    return 0;
}


int Rtcm::set_DF014(const Gnss_Synchro & gnss_synchro)
{
    unsigned int gps_L1_pseudorange_ambiguity = static_cast<unsigned int>(std::floor(gnss_synchro.Pseudorange_m / 299792.458));
    DF014 = std::bitset<8>(gps_L1_pseudorange_ambiguity);
    return 0;
}


int Rtcm::set_DF015(const Gnss_Synchro & gnss_synchro)
{
    double CN0_dB_Hz_est = gnss_synchro.CN0_dB_hz;
    if (CN0_dB_Hz_est > 63.75)
        {
            CN0_dB_Hz_est = 63.75;
        }
    unsigned int CN0_dB_Hz = static_cast<unsigned int>(std::round(CN0_dB_Hz_est / 0.25 ));
    DF015 = std::bitset<8>(CN0_dB_Hz);
    return 0;
}


int Rtcm::set_DF021()
{
    unsigned short int itfr_year = 0;
    DF021 = std::bitset<6>(itfr_year);
    return 0;
}


int Rtcm::set_DF022(bool gps_indicator)
{
    DF022 = std::bitset<1>(gps_indicator);
    return 0;
}


int Rtcm::set_DF023(bool glonass_indicator)
{
    DF023 = std::bitset<1>(glonass_indicator);
    return 0;
}


int Rtcm::set_DF024(bool galileo_indicator)
{
    DF024 = std::bitset<1>(galileo_indicator);
    return 0;
}


int Rtcm::set_DF025(double antenna_ECEF_X_m)
{
    long long int ant_ref_x = static_cast<long long int>(std::round( antenna_ECEF_X_m * 10000));
    DF025 = std::bitset<38>(ant_ref_x);
    return 0;
}


int Rtcm::set_DF026(double antenna_ECEF_Y_m)
{
    long long int ant_ref_y = static_cast<long long int>(std::round( antenna_ECEF_Y_m * 10000));
    DF026 = std::bitset<38>(ant_ref_y);
    return 0;
}


int  Rtcm::set_DF027(double antenna_ECEF_Z_m)
{
    long long int ant_ref_z = static_cast<long long int>(std::round( antenna_ECEF_Z_m * 10000));
    DF027 = std::bitset<38>(ant_ref_z);
    return 0;
}


int Rtcm::set_DF071(const Gps_Ephemeris & gps_eph)
{
    unsigned int iode = static_cast<unsigned int>(gps_eph.d_IODE_SF2);
    DF071 = std::bitset<8>(iode);
    return 0;
}


int Rtcm::set_DF076(const Gps_Ephemeris & gps_eph)
{
    unsigned int week_number = static_cast<unsigned int>(gps_eph.i_GPS_week);
    DF076 = std::bitset<10>(week_number);
    return 0;
}


int Rtcm::set_DF077(const Gps_Ephemeris & gps_eph)
{
    unsigned short int ura = static_cast<unsigned short int>(gps_eph.i_SV_accuracy);
    DF077 = std::bitset<4>(ura);
    return 0;
}


int Rtcm::set_DF078(const Gps_Ephemeris & gps_eph)
{
    unsigned short int code_on_L2 = static_cast<unsigned short int>(gps_eph.i_code_on_L2);
    DF078 = std::bitset<2>(code_on_L2);
    return 0;
}


int Rtcm::set_DF079(const Gps_Ephemeris & gps_eph)
{
    unsigned int idot = static_cast<unsigned int>(std::round(gps_eph.d_IDOT / I_DOT_LSB ));
    DF079 = std::bitset<14>(idot);
    return 0;
}


int Rtcm::set_DF080(const Gps_Ephemeris & gps_eph)
{
    unsigned short int iode = static_cast<unsigned short int>(gps_eph.d_IODE_SF2);
    DF080 = std::bitset<8>(iode);
    return 0;
}


int Rtcm::set_DF081(const Gps_Ephemeris & gps_eph)
{
    unsigned int toc = static_cast<unsigned int>(std::round(gps_eph.d_Toc / T_OC_LSB ));
    DF081 = std::bitset<16>(toc);
    return 0;
}


int Rtcm::set_DF082(const Gps_Ephemeris & gps_eph)
{
    short int af2 = static_cast<short int>(std::round(gps_eph.d_A_f2 / A_F2_LSB ));
    DF082 = std::bitset<8>(af2);
    return 0;
}


int Rtcm::set_DF083(const Gps_Ephemeris & gps_eph)
{
    int af1 = static_cast<int>(std::round(gps_eph.d_A_f1 / A_F1_LSB ));
    DF083 = std::bitset<16>(af1);
    return 0;
}


int Rtcm::set_DF084(const Gps_Ephemeris & gps_eph)
{
    long int af0 = static_cast<long int>(std::round(gps_eph.d_A_f0 / A_F0_LSB ));
    DF084 = std::bitset<22>(af0);
    return 0;
}


int Rtcm::set_DF085(const Gps_Ephemeris & gps_eph)
{
    unsigned int iodc = static_cast<unsigned int>(gps_eph.d_IODC);
    DF085 = std::bitset<10>(iodc);
    return 0;
}


int Rtcm::set_DF086(const Gps_Ephemeris & gps_eph)
{
    int crs = static_cast<int>(std::round(gps_eph.d_Crs / C_RS_LSB ));
    DF086 = std::bitset<16>(crs);
    return 0;
}


int Rtcm::set_DF087(const Gps_Ephemeris & gps_eph)
{
    int delta_n = static_cast<int>(std::round(gps_eph.d_Delta_n / DELTA_N_LSB ));
    DF087 = std::bitset<16>(delta_n);
    return 0;
}


int Rtcm::set_DF088(const Gps_Ephemeris & gps_eph)
{
    long int m0 = static_cast<long int>(std::round(gps_eph.d_M_0 / M_0_LSB ));
    DF088 = std::bitset<32>(m0);
    return 0;
}


int Rtcm::set_DF089(const Gps_Ephemeris & gps_eph)
{
    int cuc = static_cast<int>(std::round(gps_eph.d_Cuc / C_UC_LSB ));
    DF089 = std::bitset<16>(cuc);
    return 0;
}

int Rtcm::set_DF090(const Gps_Ephemeris & gps_eph)
{
    unsigned long int ecc = static_cast<unsigned long int>(std::round(gps_eph.d_e_eccentricity / E_LSB ));
    DF090 = std::bitset<32>(ecc);
    return 0;
}


int Rtcm::set_DF091(const Gps_Ephemeris & gps_eph)
{
    int cus = static_cast<int>(std::round(gps_eph.d_Cus / C_US_LSB ));
    DF091 = std::bitset<16>(cus);
    return 0;
}


int Rtcm::set_DF092(const Gps_Ephemeris & gps_eph)
{
    unsigned long int sqr_a = static_cast<unsigned long int>(std::round(gps_eph.d_sqrt_A / SQRT_A_LSB ));
    DF092 = std::bitset<32>(sqr_a);
    return 0;
}


int Rtcm::set_DF093(const Gps_Ephemeris & gps_eph)
{
    unsigned int toe = static_cast<unsigned int>(std::round(gps_eph.d_Toe / T_OE_LSB ));
    DF093 = std::bitset<16>(toe);
    return 0;
}


int Rtcm::set_DF094(const Gps_Ephemeris & gps_eph)
{
    int cic = static_cast<int>(std::round(gps_eph.d_Cic / C_IC_LSB ));
    DF094 = std::bitset<16>(cic);
    return 0;
}


int Rtcm::set_DF095(const Gps_Ephemeris & gps_eph)
{
    long int Omega0 = static_cast<long int>(std::round(gps_eph.d_OMEGA0 / OMEGA_0_LSB ));
    DF095 = std::bitset<32>(Omega0);
    return 0;
}


int Rtcm::set_DF096(const Gps_Ephemeris & gps_eph)
{
    int cis = static_cast<int>(std::round(gps_eph.d_Cis / C_IS_LSB ));
    DF096 = std::bitset<16>(cis);
    return 0;
}


int Rtcm::set_DF097(const Gps_Ephemeris & gps_eph)
{
    long int i0 = static_cast<long int>(std::round(gps_eph.d_i_0 / I_0_LSB ));
    DF097 = std::bitset<32>(i0);
    return 0;
}


int Rtcm::set_DF098(const Gps_Ephemeris & gps_eph)
{
    int crc = static_cast<int>(std::round(gps_eph.d_Crc / C_RC_LSB ));
    DF098 = std::bitset<16>(crc);
    return 0;
}


int Rtcm::set_DF099(const Gps_Ephemeris & gps_eph)
{
    long int omega = static_cast<long int>(std::round(gps_eph.d_OMEGA / OMEGA_LSB ));
    DF099 = std::bitset<32>(omega);
    return 0;
}


int Rtcm::set_DF100(const Gps_Ephemeris & gps_eph)
{
    long int omegadot = static_cast<long int>(std::round(gps_eph.d_OMEGA_DOT / OMEGA_DOT_LSB ));
    DF100 = std::bitset<24>(omegadot);
    return 0;
}


int Rtcm::set_DF101(const Gps_Ephemeris & gps_eph)
{
    short int tgd = static_cast<short int>(std::round(gps_eph.d_TGD / T_GD_LSB ));
    DF101 = std::bitset<8>(tgd);
    return 0;
}


int Rtcm::set_DF102(const Gps_Ephemeris & gps_eph)
{
    unsigned short int sv_heath = static_cast<unsigned short int>(gps_eph.i_SV_health);
    DF102 = std::bitset<6>(sv_heath);
    return 0;
}


int Rtcm::set_DF103(const Gps_Ephemeris & gps_eph)
{
    DF103 = std::bitset<1>(gps_eph.b_L2_P_data_flag);
    return 0;
}




int Rtcm::set_DF137(const Gps_Ephemeris & gps_eph)
{
    DF137 = std::bitset<1>(gps_eph.b_fit_interval_flag);
    return 0;
}



int Rtcm::set_DF252(const Galileo_Ephemeris & gal_eph)
{
    unsigned int prn_ = gal_eph.i_satellite_PRN;
    if(prn_ > 63)
        {
            LOG(WARNING) << "Galileo satellite ID must be between 0 and 63, but PRN " << prn_ << " was found";
        }
    DF252 = std::bitset<6>(prn_);
    return 0;
}


int Rtcm::set_DF289(const Galileo_Ephemeris & gal_eph)
{
    unsigned int galileo_week_number = static_cast<unsigned int>(gal_eph.WN_5);
    if(galileo_week_number > 4095)
        {
            LOG(WARNING) << "Error decoding Galileo week number (it has a 4096 roll-off, but " << galileo_week_number << " was detected)";
        }
    DF289 = std::bitset<12>(galileo_week_number);
    return 0;
}


int Rtcm::set_DF290(const Galileo_Ephemeris & gal_eph)
{
    unsigned int iod_nav = static_cast<unsigned int>(gal_eph.IOD_nav_1);
    if(iod_nav > 1023)
        {
            LOG(WARNING) << "Error decoding Galileo IODnav (it has a max of 1023, but " << iod_nav << " was detected)";
        }
    DF290 = std::bitset<10>(iod_nav);
    return 0;
}


int Rtcm::set_DF291(const Galileo_Ephemeris & gal_eph)
{
    unsigned short int SISA = static_cast<unsigned short int>(gal_eph.SISA_3);
    //SISA = 0; // SIS Accuracy, data content definition not given in Galileo OS SIS ICD, Issue 1.1, Sept 2010
    DF291 = std::bitset<8>(SISA);
    return 0;
}


int Rtcm::set_DF292(const Galileo_Ephemeris & gal_eph)
{

    int idot = static_cast<int>(std::round(gal_eph.iDot_2 / FNAV_idot_2_LSB));
    DF292 = std::bitset<14>(idot);
    return 0;
}

int Rtcm::set_DF293(const Galileo_Ephemeris & gal_eph)
{

    unsigned int toc = static_cast<unsigned int>(gal_eph.t0c_4);
    if(toc > 604740)
        {
            LOG(WARNING) << "Error decoding Galileo ephemeris time (max of 604740, but " << toc << " was detected)";
        }
    DF293 = std::bitset<14>(toc);
    return 0;
}


int Rtcm::set_DF294(const Galileo_Ephemeris & gal_eph)
{
    short int af2 = static_cast<short int>(std::round(gal_eph.af2_4 / FNAV_af2_1_LSB));
    DF294 = std::bitset<6>(af2);
    return 0;
}


int Rtcm::set_DF295(const Galileo_Ephemeris & gal_eph)
{
    long int af1 = static_cast<long int>(std::round(gal_eph.af1_4 / FNAV_af1_1_LSB));
    DF295 = std::bitset<21>(af1);
    return 0;
}


int Rtcm::set_DF296(const Galileo_Ephemeris & gal_eph)
{
    long int af0 = static_cast<unsigned int>(std::round(gal_eph.af0_4 / FNAV_af0_1_LSB));
    DF296 = std::bitset<31>(af0);
    return 0;
}


int Rtcm::set_DF297(const Galileo_Ephemeris & gal_eph)
{
    int crs = static_cast<int>(std::round(gal_eph.C_rs_3 / FNAV_Crs_3_LSB));
    DF297 = std::bitset<16>(crs);
    return 0;
}


int Rtcm::set_DF298(const Galileo_Ephemeris & gal_eph)
{
    int delta_n = static_cast<int>(std::round(gal_eph.delta_n_3 / FNAV_deltan_3_LSB));
    DF298 = std::bitset<16>(delta_n);
    return 0;
}


int Rtcm::set_DF299(const Galileo_Ephemeris & gal_eph)
{
    long int m0 = static_cast<long int>(std::round(gal_eph.M0_1 / FNAV_M0_2_LSB));
    DF299 = std::bitset<32>(m0);
    return 0;
}


int Rtcm::set_DF300(const Galileo_Ephemeris & gal_eph)
{
    int cuc = static_cast<unsigned int>(std::round(gal_eph.C_uc_3 / FNAV_Cuc_3_LSB));
    DF300 = std::bitset<16>(cuc);
    return 0;
}

int Rtcm::set_DF301(const Galileo_Ephemeris & gal_eph)
{
    unsigned long int ecc = static_cast<unsigned long int>(std::round(gal_eph.e_1 / FNAV_e_2_LSB));
    DF301 = std::bitset<32>(ecc);
    return 0;
}


int Rtcm::set_DF302(const Galileo_Ephemeris & gal_eph)
{
    int cus = static_cast<int>(std::round(gal_eph.C_us_3 / FNAV_Cus_3_LSB));
    DF302 = std::bitset<16>(cus);
    return 0;
}


int Rtcm::set_DF303(const Galileo_Ephemeris & gal_eph)
{
    unsigned long int sqr_a = static_cast<unsigned long int>(std::round(gal_eph.A_1 / FNAV_a12_2_LSB));
    DF303 = std::bitset<32>(sqr_a);
    return 0;
}



int Rtcm::set_DF304(const Galileo_Ephemeris & gal_eph)
{
    unsigned int toe = static_cast<unsigned int>(std::round(gal_eph.t0e_1 / FNAV_t0e_3_LSB));
    DF304 = std::bitset<14>(toe);
    return 0;
}


int Rtcm::set_DF305(const Galileo_Ephemeris & gal_eph)
{
    int cic = static_cast<int>(std::round(gal_eph.C_ic_4 / FNAV_Cic_4_LSB));
    DF305 = std::bitset<16>(cic);
    return 0;
}


int Rtcm::set_DF306(const Galileo_Ephemeris & gal_eph)
{
    long int Omega0 = static_cast<long int>(std::round(gal_eph.OMEGA_0_2 / FNAV_omega0_2_LSB));
    DF306 = std::bitset<32>(Omega0);
    return 0;
}


int Rtcm::set_DF307(const Galileo_Ephemeris & gal_eph)
{
    int cis = static_cast<int>(std::round(gal_eph.C_is_4 / FNAV_Cis_4_LSB));
    DF307 = std::bitset<16>(cis);
    return 0;
}


int Rtcm::set_DF308(const Galileo_Ephemeris & gal_eph)
{
    long int i0 = static_cast<long int>(std::round(gal_eph.i_0_2 / FNAV_i0_3_LSB));
    DF308 = std::bitset<32>(i0);
    return 0;
}


int Rtcm::set_DF309(const Galileo_Ephemeris & gal_eph)
{
    int crc = static_cast<unsigned int>(std::round(gal_eph.C_rc_3 / FNAV_Crc_3_LSB));
    DF309 = std::bitset<16>(crc);
    return 0;
}


int Rtcm::set_DF310(const Galileo_Ephemeris & gal_eph)
{
    int omega = static_cast<int>(std::round(gal_eph.omega_2 / FNAV_omega0_2_LSB));
    DF310 = std::bitset<32>(omega);
    return 0;
}


int Rtcm::set_DF311(const Galileo_Ephemeris & gal_eph)
{
    long int Omegadot = static_cast<long int>(std::round(gal_eph.OMEGA_dot_3 / FNAV_omegadot_2_LSB));
    DF311 = std::bitset<24>(Omegadot);
    return 0;
}


int Rtcm::set_DF312(const Galileo_Ephemeris & gal_eph)
{
    int bdg_E1_E5a = static_cast<int>(std::round(gal_eph.BGD_E1E5a_5 / FNAV_BGD_1_LSB));
    DF312 = std::bitset<10>(bdg_E1_E5a);
    return 0;
}


int Rtcm::set_DF313(const Galileo_Ephemeris & gal_eph)
{
    unsigned int bdg_E5b_E1 = static_cast<unsigned int>(std::round(gal_eph.BGD_E1E5b_5 ));
    //bdg_E5b_E1 = 0; //reserved
    DF313 = std::bitset<10>(bdg_E5b_E1);
    return 0;
}


int Rtcm::set_DF314(const Galileo_Ephemeris & gal_eph)
{
    DF314 = std::bitset<2>(gal_eph.E5a_HS);
    return 0;
}


int Rtcm::set_DF315(const Galileo_Ephemeris & gal_eph)
{
    DF315 = std::bitset<1>(gal_eph.E5a_DVS);
    return 0;
}



int Rtcm::set_DF393(bool more_messages)
{
    DF393 = std::bitset<1>(more_messages);
    return 0;
}


int Rtcm::set_DF394(const std::map<int, Gnss_Synchro> & gnss_synchro)
{
    DF394.reset();
    std::map<int, Gnss_Synchro>::const_iterator gnss_synchro_iter;
    unsigned int mask_position;
    for(gnss_synchro_iter = gnss_synchro.begin();
            gnss_synchro_iter != gnss_synchro.end();
            gnss_synchro_iter++)
        {
            mask_position = 65 - gnss_synchro_iter->second.PRN;
            DF394.set(mask_position, true);
        }
    return 0;
}


int Rtcm::set_DF395(const std::map<int, Gnss_Synchro> & gnss_synchro)
{
    DF395.reset();
    std::map<int, Gnss_Synchro>::const_iterator gnss_synchro_iter;
    std::string sig;
    unsigned int mask_position;
    for(gnss_synchro_iter = gnss_synchro.begin();
            gnss_synchro_iter != gnss_synchro.end();
            gnss_synchro_iter++)
        {
            std::string sig_(gnss_synchro_iter->second.Signal);
            sig = sig_.substr(0,2);

            std::string sys(gnss_synchro_iter->second.System, 1);

            if ((sig.compare("1C") == 0) && (sys.compare("G") == 0 ) )
                {
                    mask_position = 33 - 2;
                    DF395.set(mask_position, true);
                }
            if ((sig.compare("2S") == 0) && (sys.compare("G") == 0 ) )
                {
                    mask_position = 33 - 15;
                    DF395.set(mask_position, true);
                }

            if ((sig.compare("5X") == 0) && (sys.compare("G") == 0 ) )
                {
                    mask_position = 33 - 24;
                    DF395.set(mask_position, true);
                }
            if ((sig.compare("1B") == 0) && (sys.compare("E") == 0 ) )
                {
                    mask_position = 33 - 4;
                    DF395.set(mask_position, true);
                }

            if ((sig.compare("5X") == 0) && (sys.compare("E") == 0 ) )
                {
                    mask_position = 33 - 24;
                    DF395.set(mask_position, true);
                }
            if ((sig.compare("7X") == 0) && (sys.compare("E") == 0 ) )
                {
                    mask_position = 33 - 16;
                    DF395.set(mask_position, true);
                }
        }
    return 0;
}


int Rtcm::set_DF409(unsigned int iods)
{
    DF409 = std::bitset<3>(iods);
    return 0;
}


int Rtcm::set_DF417(bool using_divergence_free_smoothing)
{
    DF417 = std::bitset<1>(using_divergence_free_smoothing);
    return 0;
}<|MERGE_RESOLUTION|>--- conflicted
+++ resolved
@@ -126,20 +126,14 @@
             ss << std::hex << n;
         }
 
-<<<<<<< HEAD
     unsigned int start = std::max(remainder, 0);
     for(unsigned int i = start; i < s.length() - 1; i = i + 4)
-=======
-    int start = std::max(remainder, 0);
-    for(int i = start; i < s.length() - 1; i = i + 4)
->>>>>>> c0f1d724
         {
             s_aux.assign(s, i, 4);
             std::bitset<4> bs(s_aux);
             unsigned n = bs.to_ulong();
             ss << std::hex << n;
         }
-
     return boost::to_upper_copy(ss.str());
 }
 
@@ -283,11 +277,7 @@
 //
 // **********************************************
 
-<<<<<<< HEAD
 std::bitset<64> Rtcm::get_MT1001_header(const Gps_Ephemeris & gps_eph, double obs_time, const std::map<int, Gnss_Synchro> & pseudoranges,
-=======
-std::bitset<64> Rtcm::get_M1001_header(const Gps_Ephemeris & gps_eph, double obs_time, const std::map<int, Gnss_Synchro> & pseudoranges,
->>>>>>> c0f1d724
         unsigned int ref_id, unsigned int smooth_int, bool sync_flag, bool divergence_free)
 {
     unsigned int m1001 = 1001;
@@ -317,11 +307,7 @@
 }
 
 
-<<<<<<< HEAD
 std::bitset<58> Rtcm::get_MT1001_sat_content(const Gnss_Synchro & gnss_synchro)
-=======
-std::bitset<58> Rtcm::get_M1001_sat_content(const Gnss_Synchro & gnss_synchro)
->>>>>>> c0f1d724
 {
     Gnss_Synchro gnss_synchro_ = gnss_synchro;
     bool code_indicator = false; // code indicator   0: C/A code   1: P(Y) code direct
@@ -348,23 +334,14 @@
 }
 
 
-
-<<<<<<< HEAD
 std::string Rtcm::print_MT1001(const Gps_Ephemeris & gps_eph, double obs_time, const std::map<int, Gnss_Synchro> & pseudoranges)
-=======
-std::string Rtcm::print_M1001(const Gps_Ephemeris & gps_eph, double obs_time, const std::map<int, Gnss_Synchro> & pseudoranges)
->>>>>>> c0f1d724
 {
     unsigned int ref_id = static_cast<unsigned int>(FLAGS_RTCM_Ref_Station_ID);
     unsigned int smooth_int = 0;
     bool sync_flag = false;
     bool divergence_free = false;
 
-<<<<<<< HEAD
     std::bitset<64> header = Rtcm::get_MT1001_header(gps_eph, obs_time, pseudoranges, ref_id, smooth_int, sync_flag, divergence_free);
-=======
-    std::bitset<64> header = Rtcm::get_M1001_header(gps_eph, obs_time, pseudoranges, ref_id, smooth_int, sync_flag, divergence_free);
->>>>>>> c0f1d724
     std::string data = header.to_string();
 
     std::map<int, Gnss_Synchro>::const_iterator pseudoranges_iter;
@@ -372,12 +349,7 @@
             pseudoranges_iter != pseudoranges.end();
             pseudoranges_iter++)
         {
-
-<<<<<<< HEAD
-            std::bitset<58> content = Rtcm::get_MT1001_sat_content(pseudoranges_iter->second);
-=======
             std::bitset<58> content = Rtcm::get_M1001_sat_content(pseudoranges_iter->second);
->>>>>>> c0f1d724
             data += content.to_string();
         }
 
@@ -587,17 +559,10 @@
 }
 
 
-<<<<<<< HEAD
 std::string Rtcm::print_MT1005_test()
 {
     std::bitset<152> mt1005 = get_MT1005_test();
     return Rtcm::build_message(mt1005.to_string());
-=======
-std::string Rtcm::print_M1005_test()
-{
-    std::bitset<152> m1005 = get_M1005_test();
-    return Rtcm::build_message(m1005.to_string());
->>>>>>> c0f1d724
 }
 
 
@@ -696,11 +661,7 @@
 
     if(!Rtcm::check_CRC(message) )
         {
-<<<<<<< HEAD
             LOG(WARNING) << " Bad CRC detected in RTCM message MT1019";
-=======
-            LOG(WARNING) << " Bad CRC detected in RTCM message M1019";
->>>>>>> c0f1d724
             return 1;
         }
 
@@ -829,11 +790,7 @@
 //
 // **********************************************
 
-<<<<<<< HEAD
 std::string Rtcm::print_MT1045(const Galileo_Ephemeris & gal_eph)
-=======
-std::string Rtcm::print_M1045(const Galileo_Ephemeris & gal_eph)
->>>>>>> c0f1d724
 {
     unsigned int msg_number = 1045;
 
@@ -909,7 +866,6 @@
 }
 
 
-<<<<<<< HEAD
 int Rtcm::read_MT1045(const std::string & message, Galileo_Ephemeris & gal_eph)
 {
     // Convert message to binary
@@ -1028,8 +984,6 @@
     return 0;
 }
 
-=======
->>>>>>> c0f1d724
 
 // *****************************************************************************************************
 //
