/*!
m * \file gps_navigation_message.cc
 * \brief  Implementation of a GPS NAV Data message decoder as described in IS-GPS-200E
 *
 * See http://www.gps.gov/technical/icwg/IS-GPS-200E.pdf Appendix II
 * \author Javier Arribas, 2011. jarribas(at)cttc.es
 *
 * -------------------------------------------------------------------------
 *
 * Copyright (C) 2010-2015  (see AUTHORS file for a list of contributors)
 *
 * GNSS-SDR is a software defined Global Navigation
 *          Satellite Systems receiver
 *
 * This file is part of GNSS-SDR.
 *
 * GNSS-SDR is free software: you can redistribute it and/or modify
 * it under the terms of the GNU General Public License as published by
 * the Free Software Foundation, either version 3 of the License, or
 * (at your option) any later version.
 *
 * GNSS-SDR is distributed in the hope that it will be useful,
 * but WITHOUT ANY WARRANTY; without even the implied warranty of
 * MERCHANTABILITY or FITNESS FOR A PARTICULAR PURPOSE.  See the
 * GNU General Public License for more details.
 *
 * You should have received a copy of the GNU General Public License
 * along with GNSS-SDR. If not, see <http://www.gnu.org/licenses/>.
 *
 * -------------------------------------------------------------------------
 */

#include "gps_navigation_message.h"
#include "gnss_satellite.h"
#include <cmath>
#include <iostream>


void Gps_Navigation_Message::reset()
{
    b_valid_ephemeris_set_flag = false;
    d_TOW = 0.0;
    d_TOW_SF1 = 0;
    d_TOW_SF2 = 0;
    d_TOW_SF3 = 0;
    d_TOW_SF4 = 0;
    d_TOW_SF5 = 0;
    d_IODE_SF2 = 0;
    d_IODE_SF3 = 0;
    d_Crs = 0;
    d_Delta_n = 0;
    d_M_0 = 0;
    d_Cuc = 0;
    d_e_eccentricity = 0;
    d_Cus = 0;
    d_sqrt_A = 0;
    d_Toe = 0;
    d_Toc = 0;
    d_Cic = 0;
    d_OMEGA0 = 0;
    d_Cis = 0;
    d_i_0 = 0;
    d_Crc = 0;
    d_OMEGA = 0;
    d_OMEGA_DOT = 0;
    d_IDOT = 0;
    i_code_on_L2 = 0;
    i_GPS_week = 0;
    b_L2_P_data_flag = false;
    i_SV_accuracy = 0;
    i_SV_health = 0;
    d_TGD = 0;
    d_IODC = -1.0;
    i_AODO = 0;

    b_fit_interval_flag = false;
    d_spare1 = 0;
    d_spare2 = 0;

    d_A_f0 = 0;
    d_A_f1 = 0;
    d_A_f2 = 0;

    //clock terms
    //d_master_clock=0;
    d_dtr = 0;
    d_satClkCorr = 0;
    d_satClkDrift = 0;

    // satellite positions
    d_satpos_X = 0;
    d_satpos_Y = 0;
    d_satpos_Z = 0;

    // info
    i_channel_ID = 0;
    i_satellite_PRN = 0;

    // time synchro
    d_subframe_timestamp_ms = 0;

    // flags
    b_alert_flag = false;
    b_integrity_status_flag = false;
    b_antispoofing_flag = false;

    // Ionosphere and UTC
    flag_iono_valid = false;
    flag_utc_model_valid = false;
    d_alpha0 = 0;
    d_alpha1 = 0;
    d_alpha2 = 0;
    d_alpha3 = 0;
    d_beta0 = 0;
    d_beta1 = 0;
    d_beta2 = 0;
    d_beta3 = 0;
    d_A1 = 0;
    d_A0 = 0;
    d_t_OT = 0;
    i_WN_T = 0;
    d_DeltaT_LS = 0;
    i_WN_LSF = 0;
    i_DN = 0;
    d_DeltaT_LSF = 0;

    //Almanac
    d_Toa = 0;
    i_WN_A = 0;
    for (int i = 1; i < 32; i++)
        {
            almanacHealth[i] = 0;
        }

    // Satellite velocity
    d_satvel_X = 0;
    d_satvel_Y = 0;
    d_satvel_Z = 0;

    auto gnss_sat = Gnss_Satellite();
    std::string _system("GPS");
    for (unsigned int i = 1; i < 33; i++)
        {
            satelliteBlock[i] = gnss_sat.what_block(_system, i);
        }
}


Gps_Navigation_Message::Gps_Navigation_Message()
{
    reset();
}


void Gps_Navigation_Message::print_gps_word_bytes(unsigned int GPS_word)
{
    std::cout << " Word =";
    std::cout << std::bitset<32>(GPS_word);
    std::cout << std::endl;
}


bool Gps_Navigation_Message::read_navigation_bool(std::bitset<GPS_SUBFRAME_BITS> bits, const std::vector<std::pair<int, int>> parameter)
{
    bool value;

    if (bits[GPS_SUBFRAME_BITS - parameter[0].first] == 1)
        {
            value = true;
        }
    else
        {
            value = false;
        }
    return value;
}


unsigned long int Gps_Navigation_Message::read_navigation_unsigned(std::bitset<GPS_SUBFRAME_BITS> bits, const std::vector<std::pair<int, int>> parameter)
{
    unsigned long int value = 0;
    int num_of_slices = parameter.size();
    for (int i = 0; i < num_of_slices; i++)
        {
            for (int j = 0; j < parameter[i].second; j++)
                {
                    value <<= 1;  //shift left
                    if (bits[GPS_SUBFRAME_BITS - parameter[i].first - j] == 1)
                        {
                            value += 1;  // insert the bit
                        }
                }
        }
    return value;
}


signed long int Gps_Navigation_Message::read_navigation_signed(std::bitset<GPS_SUBFRAME_BITS> bits, const std::vector<std::pair<int, int>> parameter)
{
    signed long int value = 0;
    int num_of_slices = parameter.size();
    // Discriminate between 64 bits and 32 bits compiler
    int long_int_size_bytes = sizeof(signed long int);
    if (long_int_size_bytes == 8)  // if a long int takes 8 bytes, we are in a 64 bits system
        {
            // read the MSB and perform the sign extension
            if (bits[GPS_SUBFRAME_BITS - parameter[0].first] == 1)
                {
                    value ^= 0xFFFFFFFFFFFFFFFF;  //64 bits variable
                }
            else
                {
                    value &= 0;
                }

            for (int i = 0; i < num_of_slices; i++)
                {
                    for (int j = 0; j < parameter[i].second; j++)
                        {
                            value <<= 1;                  //shift left
                            value &= 0xFFFFFFFFFFFFFFFE;  //reset the corresponding bit (for the 64 bits variable)
                            if (bits[GPS_SUBFRAME_BITS - parameter[i].first - j] == 1)
                                {
                                    value += 1;  // insert the bit
                                }
                        }
                }
        }
    else  // we assume we are in a 32 bits system
        {
            // read the MSB and perform the sign extension
            if (bits[GPS_SUBFRAME_BITS - parameter[0].first] == 1)
                {
                    value ^= 0xFFFFFFFF;
                }
            else
                {
                    value &= 0;
                }

            for (int i = 0; i < num_of_slices; i++)
                {
                    for (int j = 0; j < parameter[i].second; j++)
                        {
                            value <<= 1;          //shift left
                            value &= 0xFFFFFFFE;  //reset the corresponding bit
                            if (bits[GPS_SUBFRAME_BITS - parameter[i].first - j] == 1)
                                {
                                    value += 1;  // insert the bit
                                }
                        }
                }
        }
    return value;
}

int Gps_Navigation_Message::subframe_decoder(char *subframe)
{
    int subframe_ID = 0;

    //double tmp_TOW;

    unsigned int gps_word;

    // UNPACK BYTES TO BITS AND REMOVE THE CRC REDUNDANCE
    std::bitset<GPS_SUBFRAME_BITS> subframe_bits;
    std::bitset<GPS_WORD_BITS + 2> word_bits;
    for (int i = 0; i < 10; i++)
        {
            memcpy(&gps_word, &subframe[i * 4], sizeof(char) * 4);
            word_bits = std::bitset<(GPS_WORD_BITS + 2)>(gps_word);
            for (int j = 0; j < GPS_WORD_BITS; j++)
                {
                    subframe_bits[GPS_WORD_BITS * (9 - i) + j] = word_bits[j];
                }
        }

    subframe_ID = static_cast<int>(read_navigation_unsigned(subframe_bits, SUBFRAME_ID));

    // Decode all 5 sub-frames
    switch (subframe_ID)
<<<<<<< HEAD
    {
    //--- Decode the sub-frame id ------------------------------------------
    // ICD (IS-GPS-200E Appendix II). http://www.losangeles.af.mil/shared/media/document/AFD-100813-045.pdf
    case 1:
        //--- It is subframe 1 -------------------------------------
        // Compute the time of week (TOW) of the first sub-frames in the array ====
        // The transmitted TOW is actual TOW of the next subframe
        // (the variable subframe at this point contains bits of the last subframe).
        //TOW = bin2dec(subframe(31:47)) * 6;
        d_TOW_SF1 = static_cast<double>(read_navigation_unsigned(subframe_bits, TOW));
        //we are in the first subframe (the transmitted TOW is the start time of the next subframe) !
        d_TOW_SF1 = d_TOW_SF1 * 6.0;
        d_TOW = d_TOW_SF1; // Set transmission time
        b_integrity_status_flag = read_navigation_bool(subframe_bits, INTEGRITY_STATUS_FLAG);
        b_alert_flag = read_navigation_bool(subframe_bits, ALERT_FLAG);
        b_antispoofing_flag = read_navigation_bool(subframe_bits, ANTI_SPOOFING_FLAG);
        i_GPS_week = static_cast<int>(read_navigation_unsigned(subframe_bits, GPS_WEEK));
        i_SV_accuracy = static_cast<int>(read_navigation_unsigned(subframe_bits, SV_ACCURACY));  // (20.3.3.3.1.3)
        i_SV_health = static_cast<int>(read_navigation_unsigned(subframe_bits, SV_HEALTH));
        b_L2_P_data_flag = read_navigation_bool(subframe_bits, L2_P_DATA_FLAG); //
        i_code_on_L2 = static_cast<int>(read_navigation_unsigned(subframe_bits, CA_OR_P_ON_L2));
        d_TGD = static_cast<double>(read_navigation_signed(subframe_bits, T_GD));
        d_TGD = d_TGD * T_GD_LSB;
        d_IODC = static_cast<double>(read_navigation_unsigned(subframe_bits, IODC));
        d_Toc = static_cast<double>(read_navigation_unsigned(subframe_bits, T_OC));
        d_Toc = d_Toc * T_OC_LSB;
        d_A_f0 = static_cast<double>(read_navigation_signed(subframe_bits, A_F0));
        d_A_f0 = d_A_f0 * A_F0_LSB;
        d_A_f1 = static_cast<double>(read_navigation_signed(subframe_bits, A_F1));
        d_A_f1 = d_A_f1 * A_F1_LSB;
        d_A_f2 = static_cast<double>(read_navigation_signed(subframe_bits, A_F2));
        d_A_f2 = d_A_f2 * A_F2_LSB;

        break;

    case 2:  //--- It is subframe 2 -------------------
        d_TOW_SF2 = static_cast<double>(read_navigation_unsigned(subframe_bits, TOW));
        d_TOW_SF2 = d_TOW_SF2 * 6.0;
        d_TOW = d_TOW_SF2; // Set transmission time
        b_integrity_status_flag = read_navigation_bool(subframe_bits, INTEGRITY_STATUS_FLAG);
        b_alert_flag = read_navigation_bool(subframe_bits, ALERT_FLAG);
        b_antispoofing_flag = read_navigation_bool(subframe_bits, ANTI_SPOOFING_FLAG);
        d_IODE_SF2 = static_cast<double>(read_navigation_unsigned(subframe_bits, IODE_SF2));
        d_Crs = static_cast<double>(read_navigation_signed(subframe_bits, C_RS));
        d_Crs = d_Crs * C_RS_LSB;
        d_Delta_n = static_cast<double>(read_navigation_signed(subframe_bits, DELTA_N));
        d_Delta_n = d_Delta_n * DELTA_N_LSB;
        d_M_0 = static_cast<double>(read_navigation_signed(subframe_bits, M_0));
        d_M_0 = d_M_0 * M_0_LSB;
        d_Cuc = static_cast<double>(read_navigation_signed(subframe_bits, C_UC));
        d_Cuc = d_Cuc * C_UC_LSB;
        d_e_eccentricity = static_cast<double>(read_navigation_unsigned(subframe_bits, E));
        d_e_eccentricity = d_e_eccentricity * E_LSB;
        d_Cus = static_cast<double>(read_navigation_signed(subframe_bits, C_US));
        d_Cus = d_Cus * C_US_LSB;
        d_sqrt_A = static_cast<double>(read_navigation_unsigned(subframe_bits, SQRT_A));
        d_sqrt_A = d_sqrt_A * SQRT_A_LSB;
        d_Toe = static_cast<double>(read_navigation_unsigned(subframe_bits, T_OE));
        d_Toe = d_Toe * T_OE_LSB;
        b_fit_interval_flag = read_navigation_bool(subframe_bits, FIT_INTERVAL_FLAG);
        i_AODO = static_cast<int>(read_navigation_unsigned(subframe_bits, AODO));
        i_AODO = i_AODO * AODO_LSB;

        break;

    case 3: // --- It is subframe 3 -------------------------------------
        d_TOW_SF3 = static_cast<double>(read_navigation_unsigned(subframe_bits, TOW));
        d_TOW_SF3 = d_TOW_SF3 * 6.0;
        d_TOW = d_TOW_SF3; // Set transmission time
        b_integrity_status_flag = read_navigation_bool(subframe_bits, INTEGRITY_STATUS_FLAG);
        b_alert_flag = read_navigation_bool(subframe_bits, ALERT_FLAG);
        b_antispoofing_flag = read_navigation_bool(subframe_bits, ANTI_SPOOFING_FLAG);
        d_Cic = static_cast<double>(read_navigation_signed(subframe_bits, C_IC));
        d_Cic = d_Cic * C_IC_LSB;
        d_OMEGA0 = static_cast<double>(read_navigation_signed(subframe_bits, OMEGA_0));
        d_OMEGA0 = d_OMEGA0 * OMEGA_0_LSB;
        d_Cis = static_cast<double>(read_navigation_signed(subframe_bits, C_IS));
        d_Cis = d_Cis * C_IS_LSB;
        d_i_0 = static_cast<double>(read_navigation_signed(subframe_bits, I_0));
        d_i_0 = d_i_0 * I_0_LSB;
        d_Crc = static_cast<double>(read_navigation_signed(subframe_bits, C_RC));
        d_Crc = d_Crc * C_RC_LSB;
        d_OMEGA = static_cast<double>(read_navigation_signed(subframe_bits, OMEGA));
        d_OMEGA = d_OMEGA * OMEGA_LSB;
        d_OMEGA_DOT = static_cast<double>(read_navigation_signed(subframe_bits, OMEGA_DOT));
        d_OMEGA_DOT = d_OMEGA_DOT * OMEGA_DOT_LSB;
        d_IODE_SF3 = static_cast<double>(read_navigation_unsigned(subframe_bits, IODE_SF3));
        d_IDOT = static_cast<double>(read_navigation_signed(subframe_bits, I_DOT));
        d_IDOT = d_IDOT * I_DOT_LSB;

        break;

    case 4: // --- It is subframe 4 ---------- Almanac, ionospheric model, UTC parameters, SV health (PRN: 25-32)
        int SV_data_ID;
        int SV_page;
        d_TOW_SF4 = static_cast<double>(read_navigation_unsigned(subframe_bits, TOW));
        d_TOW_SF4 = d_TOW_SF4 * 6.0;
        d_TOW = d_TOW_SF4; // Set transmission time
        b_integrity_status_flag = read_navigation_bool(subframe_bits, INTEGRITY_STATUS_FLAG);
        b_alert_flag = read_navigation_bool(subframe_bits, ALERT_FLAG);
        b_antispoofing_flag = read_navigation_bool(subframe_bits, ANTI_SPOOFING_FLAG);
        SV_data_ID = static_cast<int>(read_navigation_unsigned(subframe_bits, SV_DATA_ID));
        SV_page = static_cast<int>(read_navigation_unsigned(subframe_bits, SV_PAGE));
        if (SV_page > 24 && SV_page < 33) // Page 4 (from Table 20-V. Data IDs and SV IDs in Subframes 4 and 5, IS-GPS-200H, page 110)
            {
                //! \TODO read almanac
                if(SV_data_ID){}
            }

        if (SV_page == 52) // Page 13 (from Table 20-V. Data IDs and SV IDs in Subframes 4 and 5, IS-GPS-200H, page 110)
            {
                //! \TODO read Estimated Range Deviation (ERD) values
            }

        if (SV_page == 56)  // Page 18 (from Table 20-V. Data IDs and SV IDs in Subframes 4 and 5, IS-GPS-200H, page 110)
            {
                // Page 18 - Ionospheric and UTC data
                d_alpha0 = static_cast<double>(read_navigation_signed(subframe_bits, ALPHA_0));
                d_alpha0 = d_alpha0 * ALPHA_0_LSB;
                d_alpha1 = static_cast<double>(read_navigation_signed(subframe_bits, ALPHA_1));
                d_alpha1 = d_alpha1 * ALPHA_1_LSB;
                d_alpha2 = static_cast<double>(read_navigation_signed(subframe_bits, ALPHA_2));
                d_alpha2 = d_alpha2 * ALPHA_2_LSB;
                d_alpha3 = static_cast<double>(read_navigation_signed(subframe_bits, ALPHA_3));
                d_alpha3 = d_alpha3 * ALPHA_3_LSB;
                d_beta0 = static_cast<double>(read_navigation_signed(subframe_bits, BETA_0));
                d_beta0 = d_beta0 * BETA_0_LSB;
                d_beta1 = static_cast<double>(read_navigation_signed(subframe_bits, BETA_1));
                d_beta1 = d_beta1 * BETA_1_LSB;
                d_beta2 = static_cast<double>(read_navigation_signed(subframe_bits, BETA_2));
                d_beta2 = d_beta2 * BETA_2_LSB;
                d_beta3 = static_cast<double>(read_navigation_signed(subframe_bits, BETA_3));
                d_beta3 = d_beta3 * BETA_3_LSB;
                d_A1 = static_cast<double>(read_navigation_signed(subframe_bits, A_1));
                d_A1 = d_A1 * A_1_LSB;
                d_A0 = static_cast<double>(read_navigation_signed(subframe_bits, A_0));
                d_A0 = d_A0 * A_0_LSB;
                d_t_OT = static_cast<double>(read_navigation_unsigned(subframe_bits, T_OT));
                d_t_OT = d_t_OT * T_OT_LSB;
                i_WN_T = static_cast<int>(read_navigation_unsigned(subframe_bits, WN_T));
                d_DeltaT_LS = static_cast<double>(read_navigation_signed(subframe_bits, DELTAT_LS));
                i_WN_LSF = static_cast<int>(read_navigation_unsigned(subframe_bits, WN_LSF));
                i_DN = static_cast<int>(read_navigation_unsigned(subframe_bits, DN));  // Right-justified ?
                d_DeltaT_LSF = static_cast<double>(read_navigation_signed(subframe_bits, DELTAT_LSF));
                flag_iono_valid = true;
                flag_utc_model_valid = true;
            }
        if (SV_page == 57)
            {
                // Reserved
            }

        if (SV_page == 63) // Page 25 (from Table 20-V. Data IDs and SV IDs in Subframes 4 and 5, IS-GPS-200H, page 110)
            {
                // Page 25 Anti-Spoofing, SV config and almanac health (PRN: 25-32)
                //! \TODO Read Anti-Spoofing, SV config
                almanacHealth[25] = static_cast<int>(read_navigation_unsigned(subframe_bits, HEALTH_SV25));
                almanacHealth[26] = static_cast<int>(read_navigation_unsigned(subframe_bits, HEALTH_SV26));
                almanacHealth[27] = static_cast<int>(read_navigation_unsigned(subframe_bits, HEALTH_SV27));
                almanacHealth[28] = static_cast<int>(read_navigation_unsigned(subframe_bits, HEALTH_SV28));
                almanacHealth[29] = static_cast<int>(read_navigation_unsigned(subframe_bits, HEALTH_SV29));
                almanacHealth[30] = static_cast<int>(read_navigation_unsigned(subframe_bits, HEALTH_SV30));
                almanacHealth[31] = static_cast<int>(read_navigation_unsigned(subframe_bits, HEALTH_SV31));
                almanacHealth[32] = static_cast<int>(read_navigation_unsigned(subframe_bits, HEALTH_SV32));
            }

        break;

    case 5://--- It is subframe 5 -----------------almanac health (PRN: 1-24) and Almanac reference week number and time.
        int SV_data_ID_5;
        int SV_page_5;
        d_TOW_SF5 = static_cast<double>(read_navigation_unsigned(subframe_bits, TOW));
        d_TOW_SF5 = d_TOW_SF5 * 6.0;
        d_TOW = d_TOW_SF5; // Set transmission time
        b_integrity_status_flag = read_navigation_bool(subframe_bits, INTEGRITY_STATUS_FLAG);
        b_alert_flag = read_navigation_bool(subframe_bits, ALERT_FLAG);
        b_antispoofing_flag = read_navigation_bool(subframe_bits, ANTI_SPOOFING_FLAG);
        SV_data_ID_5 = static_cast<int>(read_navigation_unsigned(subframe_bits, SV_DATA_ID));
        SV_page_5 = static_cast<int>(read_navigation_unsigned(subframe_bits, SV_PAGE));
        if (SV_page_5 < 25)
            {
                //! \TODO read almanac
                if(SV_data_ID_5){}
            }
        if (SV_page_5 == 51) // Page 25 (from Table 20-V. Data IDs and SV IDs in Subframes 4 and 5, IS-GPS-200H, page 110)
            {
                d_Toa = static_cast<double>(read_navigation_unsigned(subframe_bits, T_OA));
                d_Toa = d_Toa * T_OA_LSB;
                i_WN_A = static_cast<int>(read_navigation_unsigned(subframe_bits, WN_A));
                almanacHealth[1] = static_cast<int>(read_navigation_unsigned(subframe_bits, HEALTH_SV1));
                almanacHealth[2] = static_cast<int>(read_navigation_unsigned(subframe_bits, HEALTH_SV2));
                almanacHealth[3] = static_cast<int>(read_navigation_unsigned(subframe_bits, HEALTH_SV3));
                almanacHealth[4] = static_cast<int>(read_navigation_unsigned(subframe_bits, HEALTH_SV4));
                almanacHealth[5] = static_cast<int>(read_navigation_unsigned(subframe_bits, HEALTH_SV5));
                almanacHealth[6] = static_cast<int>(read_navigation_unsigned(subframe_bits, HEALTH_SV6));
                almanacHealth[7] = static_cast<int>(read_navigation_unsigned(subframe_bits, HEALTH_SV7));
                almanacHealth[8] = static_cast<int>(read_navigation_unsigned(subframe_bits, HEALTH_SV8));
                almanacHealth[9] = static_cast<int>(read_navigation_unsigned(subframe_bits, HEALTH_SV9));
                almanacHealth[10] = static_cast<int>(read_navigation_unsigned(subframe_bits, HEALTH_SV10));
                almanacHealth[11] = static_cast<int>(read_navigation_unsigned(subframe_bits, HEALTH_SV11));
                almanacHealth[12] = static_cast<int>(read_navigation_unsigned(subframe_bits, HEALTH_SV12));
                almanacHealth[13] = static_cast<int>(read_navigation_unsigned(subframe_bits, HEALTH_SV13));
                almanacHealth[14] = static_cast<int>(read_navigation_unsigned(subframe_bits, HEALTH_SV14));
                almanacHealth[15] = static_cast<int>(read_navigation_unsigned(subframe_bits, HEALTH_SV15));
                almanacHealth[16] = static_cast<int>(read_navigation_unsigned(subframe_bits, HEALTH_SV16));
                almanacHealth[17] = static_cast<int>(read_navigation_unsigned(subframe_bits, HEALTH_SV17));
                almanacHealth[18] = static_cast<int>(read_navigation_unsigned(subframe_bits, HEALTH_SV18));
                almanacHealth[19] = static_cast<int>(read_navigation_unsigned(subframe_bits, HEALTH_SV19));
                almanacHealth[20] = static_cast<int>(read_navigation_unsigned(subframe_bits, HEALTH_SV20));
                almanacHealth[21] = static_cast<int>(read_navigation_unsigned(subframe_bits, HEALTH_SV21));
                almanacHealth[22] = static_cast<int>(read_navigation_unsigned(subframe_bits, HEALTH_SV22));
                almanacHealth[23] = static_cast<int>(read_navigation_unsigned(subframe_bits, HEALTH_SV23));
                almanacHealth[24] = static_cast<int>(read_navigation_unsigned(subframe_bits, HEALTH_SV24));
            }
        break;

    default:
        break;
    } // switch subframeID ...
=======
        {
        //--- Decode the sub-frame id ------------------------------------------
        // ICD (IS-GPS-200E Appendix II). http://www.losangeles.af.mil/shared/media/document/AFD-100813-045.pdf
        case 1:
            //--- It is subframe 1 -------------------------------------
            // Compute the time of week (TOW) of the first sub-frames in the array ====
            // The transmitted TOW is actual TOW of the next subframe
            // (the variable subframe at this point contains bits of the last subframe).
            //TOW = bin2dec(subframe(31:47)) * 6;
            d_TOW_SF1 = static_cast<double>(read_navigation_unsigned(subframe_bits, TOW));
            //we are in the first subframe (the transmitted TOW is the start time of the next subframe) !
            d_TOW_SF1 = d_TOW_SF1 * 6;
            d_TOW = d_TOW_SF1;  // Set transmission time
            b_integrity_status_flag = read_navigation_bool(subframe_bits, INTEGRITY_STATUS_FLAG);
            b_alert_flag = read_navigation_bool(subframe_bits, ALERT_FLAG);
            b_antispoofing_flag = read_navigation_bool(subframe_bits, ANTI_SPOOFING_FLAG);
            i_GPS_week = static_cast<int>(read_navigation_unsigned(subframe_bits, GPS_WEEK));
            i_SV_accuracy = static_cast<int>(read_navigation_unsigned(subframe_bits, SV_ACCURACY));  // (20.3.3.3.1.3)
            i_SV_health = static_cast<int>(read_navigation_unsigned(subframe_bits, SV_HEALTH));
            b_L2_P_data_flag = read_navigation_bool(subframe_bits, L2_P_DATA_FLAG);  //
            i_code_on_L2 = static_cast<int>(read_navigation_unsigned(subframe_bits, CA_OR_P_ON_L2));
            d_TGD = static_cast<double>(read_navigation_signed(subframe_bits, T_GD));
            d_TGD = d_TGD * T_GD_LSB;
            d_IODC = static_cast<double>(read_navigation_unsigned(subframe_bits, IODC));
            d_Toc = static_cast<double>(read_navigation_unsigned(subframe_bits, T_OC));
            d_Toc = d_Toc * T_OC_LSB;
            d_A_f0 = static_cast<double>(read_navigation_signed(subframe_bits, A_F0));
            d_A_f0 = d_A_f0 * A_F0_LSB;
            d_A_f1 = static_cast<double>(read_navigation_signed(subframe_bits, A_F1));
            d_A_f1 = d_A_f1 * A_F1_LSB;
            d_A_f2 = static_cast<double>(read_navigation_signed(subframe_bits, A_F2));
            d_A_f2 = d_A_f2 * A_F2_LSB;

            break;

        case 2:  //--- It is subframe 2 -------------------
            d_TOW_SF2 = static_cast<double>(read_navigation_unsigned(subframe_bits, TOW));
            d_TOW_SF2 = d_TOW_SF2 * 6;
            d_TOW = d_TOW_SF2;  // Set transmission time
            b_integrity_status_flag = read_navigation_bool(subframe_bits, INTEGRITY_STATUS_FLAG);
            b_alert_flag = read_navigation_bool(subframe_bits, ALERT_FLAG);
            b_antispoofing_flag = read_navigation_bool(subframe_bits, ANTI_SPOOFING_FLAG);
            d_IODE_SF2 = static_cast<double>(read_navigation_unsigned(subframe_bits, IODE_SF2));
            d_Crs = static_cast<double>(read_navigation_signed(subframe_bits, C_RS));
            d_Crs = d_Crs * C_RS_LSB;
            d_Delta_n = static_cast<double>(read_navigation_signed(subframe_bits, DELTA_N));
            d_Delta_n = d_Delta_n * DELTA_N_LSB;
            d_M_0 = static_cast<double>(read_navigation_signed(subframe_bits, M_0));
            d_M_0 = d_M_0 * M_0_LSB;
            d_Cuc = static_cast<double>(read_navigation_signed(subframe_bits, C_UC));
            d_Cuc = d_Cuc * C_UC_LSB;
            d_e_eccentricity = static_cast<double>(read_navigation_unsigned(subframe_bits, E));
            d_e_eccentricity = d_e_eccentricity * E_LSB;
            d_Cus = static_cast<double>(read_navigation_signed(subframe_bits, C_US));
            d_Cus = d_Cus * C_US_LSB;
            d_sqrt_A = static_cast<double>(read_navigation_unsigned(subframe_bits, SQRT_A));
            d_sqrt_A = d_sqrt_A * SQRT_A_LSB;
            d_Toe = static_cast<double>(read_navigation_unsigned(subframe_bits, T_OE));
            d_Toe = d_Toe * T_OE_LSB;
            b_fit_interval_flag = read_navigation_bool(subframe_bits, FIT_INTERVAL_FLAG);
            i_AODO = static_cast<int>(read_navigation_unsigned(subframe_bits, AODO));
            i_AODO = i_AODO * AODO_LSB;

            break;

        case 3:  // --- It is subframe 3 -------------------------------------
            d_TOW_SF3 = static_cast<double>(read_navigation_unsigned(subframe_bits, TOW));
            d_TOW_SF3 = d_TOW_SF3 * 6;
            d_TOW = d_TOW_SF3;  // Set transmission time
            b_integrity_status_flag = read_navigation_bool(subframe_bits, INTEGRITY_STATUS_FLAG);
            b_alert_flag = read_navigation_bool(subframe_bits, ALERT_FLAG);
            b_antispoofing_flag = read_navigation_bool(subframe_bits, ANTI_SPOOFING_FLAG);
            d_Cic = static_cast<double>(read_navigation_signed(subframe_bits, C_IC));
            d_Cic = d_Cic * C_IC_LSB;
            d_OMEGA0 = static_cast<double>(read_navigation_signed(subframe_bits, OMEGA_0));
            d_OMEGA0 = d_OMEGA0 * OMEGA_0_LSB;
            d_Cis = static_cast<double>(read_navigation_signed(subframe_bits, C_IS));
            d_Cis = d_Cis * C_IS_LSB;
            d_i_0 = static_cast<double>(read_navigation_signed(subframe_bits, I_0));
            d_i_0 = d_i_0 * I_0_LSB;
            d_Crc = static_cast<double>(read_navigation_signed(subframe_bits, C_RC));
            d_Crc = d_Crc * C_RC_LSB;
            d_OMEGA = static_cast<double>(read_navigation_signed(subframe_bits, OMEGA));
            d_OMEGA = d_OMEGA * OMEGA_LSB;
            d_OMEGA_DOT = static_cast<double>(read_navigation_signed(subframe_bits, OMEGA_DOT));
            d_OMEGA_DOT = d_OMEGA_DOT * OMEGA_DOT_LSB;
            d_IODE_SF3 = static_cast<double>(read_navigation_unsigned(subframe_bits, IODE_SF3));
            d_IDOT = static_cast<double>(read_navigation_signed(subframe_bits, I_DOT));
            d_IDOT = d_IDOT * I_DOT_LSB;

            break;

        case 4:  // --- It is subframe 4 ---------- Almanac, ionospheric model, UTC parameters, SV health (PRN: 25-32)
            int SV_data_ID;
            int SV_page;
            d_TOW_SF4 = static_cast<double>(read_navigation_unsigned(subframe_bits, TOW));
            d_TOW_SF4 = d_TOW_SF4 * 6;
            d_TOW = d_TOW_SF4;  // Set transmission time
            b_integrity_status_flag = read_navigation_bool(subframe_bits, INTEGRITY_STATUS_FLAG);
            b_alert_flag = read_navigation_bool(subframe_bits, ALERT_FLAG);
            b_antispoofing_flag = read_navigation_bool(subframe_bits, ANTI_SPOOFING_FLAG);
            SV_data_ID = static_cast<int>(read_navigation_unsigned(subframe_bits, SV_DATA_ID));
            SV_page = static_cast<int>(read_navigation_unsigned(subframe_bits, SV_PAGE));
            if (SV_page > 24 && SV_page < 33)  // Page 4 (from Table 20-V. Data IDs and SV IDs in Subframes 4 and 5, IS-GPS-200H, page 110)
                {
                    //! \TODO read almanac
                    if (SV_data_ID)
                        {
                        }
                }
>>>>>>> 07b25ebb

            if (SV_page == 52)  // Page 13 (from Table 20-V. Data IDs and SV IDs in Subframes 4 and 5, IS-GPS-200H, page 110)
                {
                    //! \TODO read Estimated Range Deviation (ERD) values
                }

            if (SV_page == 56)  // Page 18 (from Table 20-V. Data IDs and SV IDs in Subframes 4 and 5, IS-GPS-200H, page 110)
                {
                    // Page 18 - Ionospheric and UTC data
                    d_alpha0 = static_cast<double>(read_navigation_signed(subframe_bits, ALPHA_0));
                    d_alpha0 = d_alpha0 * ALPHA_0_LSB;
                    d_alpha1 = static_cast<double>(read_navigation_signed(subframe_bits, ALPHA_1));
                    d_alpha1 = d_alpha1 * ALPHA_1_LSB;
                    d_alpha2 = static_cast<double>(read_navigation_signed(subframe_bits, ALPHA_2));
                    d_alpha2 = d_alpha2 * ALPHA_2_LSB;
                    d_alpha3 = static_cast<double>(read_navigation_signed(subframe_bits, ALPHA_3));
                    d_alpha3 = d_alpha3 * ALPHA_3_LSB;
                    d_beta0 = static_cast<double>(read_navigation_signed(subframe_bits, BETA_0));
                    d_beta0 = d_beta0 * BETA_0_LSB;
                    d_beta1 = static_cast<double>(read_navigation_signed(subframe_bits, BETA_1));
                    d_beta1 = d_beta1 * BETA_1_LSB;
                    d_beta2 = static_cast<double>(read_navigation_signed(subframe_bits, BETA_2));
                    d_beta2 = d_beta2 * BETA_2_LSB;
                    d_beta3 = static_cast<double>(read_navigation_signed(subframe_bits, BETA_3));
                    d_beta3 = d_beta3 * BETA_3_LSB;
                    d_A1 = static_cast<double>(read_navigation_signed(subframe_bits, A_1));
                    d_A1 = d_A1 * A_1_LSB;
                    d_A0 = static_cast<double>(read_navigation_signed(subframe_bits, A_0));
                    d_A0 = d_A0 * A_0_LSB;
                    d_t_OT = static_cast<double>(read_navigation_unsigned(subframe_bits, T_OT));
                    d_t_OT = d_t_OT * T_OT_LSB;
                    i_WN_T = static_cast<int>(read_navigation_unsigned(subframe_bits, WN_T));
                    d_DeltaT_LS = static_cast<double>(read_navigation_signed(subframe_bits, DELTAT_LS));
                    i_WN_LSF = static_cast<int>(read_navigation_unsigned(subframe_bits, WN_LSF));
                    i_DN = static_cast<int>(read_navigation_unsigned(subframe_bits, DN));  // Right-justified ?
                    d_DeltaT_LSF = static_cast<double>(read_navigation_signed(subframe_bits, DELTAT_LSF));
                    flag_iono_valid = true;
                    flag_utc_model_valid = true;
                }
            if (SV_page == 57)
                {
                    // Reserved
                }

            if (SV_page == 63)  // Page 25 (from Table 20-V. Data IDs and SV IDs in Subframes 4 and 5, IS-GPS-200H, page 110)
                {
                    // Page 25 Anti-Spoofing, SV config and almanac health (PRN: 25-32)
                    //! \TODO Read Anti-Spoofing, SV config
                    almanacHealth[25] = static_cast<int>(read_navigation_unsigned(subframe_bits, HEALTH_SV25));
                    almanacHealth[26] = static_cast<int>(read_navigation_unsigned(subframe_bits, HEALTH_SV26));
                    almanacHealth[27] = static_cast<int>(read_navigation_unsigned(subframe_bits, HEALTH_SV27));
                    almanacHealth[28] = static_cast<int>(read_navigation_unsigned(subframe_bits, HEALTH_SV28));
                    almanacHealth[29] = static_cast<int>(read_navigation_unsigned(subframe_bits, HEALTH_SV29));
                    almanacHealth[30] = static_cast<int>(read_navigation_unsigned(subframe_bits, HEALTH_SV30));
                    almanacHealth[31] = static_cast<int>(read_navigation_unsigned(subframe_bits, HEALTH_SV31));
                    almanacHealth[32] = static_cast<int>(read_navigation_unsigned(subframe_bits, HEALTH_SV32));
                }

            break;

        case 5:  //--- It is subframe 5 -----------------almanac health (PRN: 1-24) and Almanac reference week number and time.
            int SV_data_ID_5;
            int SV_page_5;
            d_TOW_SF5 = static_cast<double>(read_navigation_unsigned(subframe_bits, TOW));
            d_TOW_SF5 = d_TOW_SF5 * 6;
            d_TOW = d_TOW_SF5;  // Set transmission time
            b_integrity_status_flag = read_navigation_bool(subframe_bits, INTEGRITY_STATUS_FLAG);
            b_alert_flag = read_navigation_bool(subframe_bits, ALERT_FLAG);
            b_antispoofing_flag = read_navigation_bool(subframe_bits, ANTI_SPOOFING_FLAG);
            SV_data_ID_5 = static_cast<int>(read_navigation_unsigned(subframe_bits, SV_DATA_ID));
            SV_page_5 = static_cast<int>(read_navigation_unsigned(subframe_bits, SV_PAGE));
            if (SV_page_5 < 25)
                {
                    //! \TODO read almanac
                    if (SV_data_ID_5)
                        {
                        }
                }
            if (SV_page_5 == 51)  // Page 25 (from Table 20-V. Data IDs and SV IDs in Subframes 4 and 5, IS-GPS-200H, page 110)
                {
                    d_Toa = static_cast<double>(read_navigation_unsigned(subframe_bits, T_OA));
                    d_Toa = d_Toa * T_OA_LSB;
                    i_WN_A = static_cast<int>(read_navigation_unsigned(subframe_bits, WN_A));
                    almanacHealth[1] = static_cast<int>(read_navigation_unsigned(subframe_bits, HEALTH_SV1));
                    almanacHealth[2] = static_cast<int>(read_navigation_unsigned(subframe_bits, HEALTH_SV2));
                    almanacHealth[3] = static_cast<int>(read_navigation_unsigned(subframe_bits, HEALTH_SV3));
                    almanacHealth[4] = static_cast<int>(read_navigation_unsigned(subframe_bits, HEALTH_SV4));
                    almanacHealth[5] = static_cast<int>(read_navigation_unsigned(subframe_bits, HEALTH_SV5));
                    almanacHealth[6] = static_cast<int>(read_navigation_unsigned(subframe_bits, HEALTH_SV6));
                    almanacHealth[7] = static_cast<int>(read_navigation_unsigned(subframe_bits, HEALTH_SV7));
                    almanacHealth[8] = static_cast<int>(read_navigation_unsigned(subframe_bits, HEALTH_SV8));
                    almanacHealth[9] = static_cast<int>(read_navigation_unsigned(subframe_bits, HEALTH_SV9));
                    almanacHealth[10] = static_cast<int>(read_navigation_unsigned(subframe_bits, HEALTH_SV10));
                    almanacHealth[11] = static_cast<int>(read_navigation_unsigned(subframe_bits, HEALTH_SV11));
                    almanacHealth[12] = static_cast<int>(read_navigation_unsigned(subframe_bits, HEALTH_SV12));
                    almanacHealth[13] = static_cast<int>(read_navigation_unsigned(subframe_bits, HEALTH_SV13));
                    almanacHealth[14] = static_cast<int>(read_navigation_unsigned(subframe_bits, HEALTH_SV14));
                    almanacHealth[15] = static_cast<int>(read_navigation_unsigned(subframe_bits, HEALTH_SV15));
                    almanacHealth[16] = static_cast<int>(read_navigation_unsigned(subframe_bits, HEALTH_SV16));
                    almanacHealth[17] = static_cast<int>(read_navigation_unsigned(subframe_bits, HEALTH_SV17));
                    almanacHealth[18] = static_cast<int>(read_navigation_unsigned(subframe_bits, HEALTH_SV18));
                    almanacHealth[19] = static_cast<int>(read_navigation_unsigned(subframe_bits, HEALTH_SV19));
                    almanacHealth[20] = static_cast<int>(read_navigation_unsigned(subframe_bits, HEALTH_SV20));
                    almanacHealth[21] = static_cast<int>(read_navigation_unsigned(subframe_bits, HEALTH_SV21));
                    almanacHealth[22] = static_cast<int>(read_navigation_unsigned(subframe_bits, HEALTH_SV22));
                    almanacHealth[23] = static_cast<int>(read_navigation_unsigned(subframe_bits, HEALTH_SV23));
                    almanacHealth[24] = static_cast<int>(read_navigation_unsigned(subframe_bits, HEALTH_SV24));
                }
            break;

        default:
            break;
        }  // switch subframeID ...

    return subframe_ID;
}


double Gps_Navigation_Message::utc_time(const double gpstime_corrected) const
{
    double t_utc;
    double t_utc_daytime;
    double Delta_t_UTC = d_DeltaT_LS + d_A0 + d_A1 * (gpstime_corrected - d_t_OT + 604800 * static_cast<double>((i_GPS_week - i_WN_T)));

    // Determine if the effectivity time of the leap second event is in the past
    int weeksToLeapSecondEvent = i_WN_LSF - i_GPS_week;

    if ((weeksToLeapSecondEvent) >= 0)  // is not in the past
        {
            //Detect if the effectivity time and user's time is within six hours  = 6 * 60 *60 = 21600 s
            int secondOfLeapSecondEvent = i_DN * 24 * 60 * 60;
            if (weeksToLeapSecondEvent > 0)
                {
                    t_utc_daytime = fmod(gpstime_corrected - Delta_t_UTC, 86400);
                }
            else  //we are in the same week than the leap second event
                {
                    if (std::abs(gpstime_corrected - secondOfLeapSecondEvent) > 21600)
                        {
                            /* 20.3.3.5.2.4a
                             * Whenever the effectivity time indicated by the WN_LSF and the DN values
                             * is not in the past (relative to the user's present time), and the user's
                             * present time does not fall in the time span which starts at six hours prior
                             * to the effectivity time and ends at six hours after the effectivity time,
                             * the UTC/GPS-time relationship is given by
                             */
                            t_utc_daytime = fmod(gpstime_corrected - Delta_t_UTC, 86400);
                        }
                    else
                        {
                            /* 20.3.3.5.2.4b
                             * Whenever the user's current time falls within the time span of six hours
                             * prior to the effectivity time to six hours after the effectivity time,
                             * proper accommodation of the leap second event with a possible week number
                             * transition is provided by the following expression for UTC:
                             */
                            int W = fmod(gpstime_corrected - Delta_t_UTC - 43200, 86400) + 43200;
                            t_utc_daytime = fmod(W, 86400 + d_DeltaT_LSF - d_DeltaT_LS);
                            //implement something to handle a leap second event!
                        }
                    if ((gpstime_corrected - secondOfLeapSecondEvent) > 21600)
                        {
                            Delta_t_UTC = d_DeltaT_LSF + d_A0 + d_A1 * (gpstime_corrected - d_t_OT + 604800 * static_cast<double>((i_GPS_week - i_WN_T)));
                            t_utc_daytime = fmod(gpstime_corrected - Delta_t_UTC, 86400);
                        }
                }
        }
    else  // the effectivity time is in the past
        {
            /* 20.3.3.5.2.4c
             * Whenever the effectivity time of the leap second event, as indicated by the
             * WNLSF and DN values, is in the "past" (relative to the user's current time),
             * and the user�s current time does not fall in the time span as given above
             * in 20.3.3.5.2.4b,*/
            Delta_t_UTC = d_DeltaT_LSF + d_A0 + d_A1 * (gpstime_corrected - d_t_OT + 604800 * static_cast<double>((i_GPS_week - i_WN_T)));
            t_utc_daytime = fmod(gpstime_corrected - Delta_t_UTC, 86400);
        }

    double secondsOfWeekBeforeToday = 43200 * floor(gpstime_corrected / 43200);
    t_utc = secondsOfWeekBeforeToday + t_utc_daytime;
    return t_utc;
}


Gps_Ephemeris Gps_Navigation_Message::get_ephemeris()
{
    Gps_Ephemeris ephemeris;
    ephemeris.i_satellite_PRN = i_satellite_PRN;
    ephemeris.d_TOW = d_TOW;
    ephemeris.d_Crs = d_Crs;
    ephemeris.d_Delta_n = d_Delta_n;
    ephemeris.d_M_0 = d_M_0;
    ephemeris.d_Cuc = d_Cuc;
    ephemeris.d_e_eccentricity = d_e_eccentricity;
    ephemeris.d_Cus = d_Cus;
    ephemeris.d_sqrt_A = d_sqrt_A;
    ephemeris.d_Toe = d_Toe;
    ephemeris.d_Toc = d_Toc;
    ephemeris.d_Cic = d_Cic;
    ephemeris.d_OMEGA0 = d_OMEGA0;
    ephemeris.d_Cis = d_Cis;
    ephemeris.d_i_0 = d_i_0;
    ephemeris.d_Crc = d_Crc;
    ephemeris.d_OMEGA = d_OMEGA;
    ephemeris.d_OMEGA_DOT = d_OMEGA_DOT;
    ephemeris.d_IDOT = d_IDOT;
    ephemeris.i_code_on_L2 = i_code_on_L2;
    ephemeris.i_GPS_week = i_GPS_week;
    ephemeris.b_L2_P_data_flag = b_L2_P_data_flag;
    ephemeris.i_SV_accuracy = i_SV_accuracy;
    ephemeris.i_SV_health = i_SV_health;
    ephemeris.d_TGD = d_TGD;
    ephemeris.d_IODC = d_IODC;
    ephemeris.d_IODE_SF2 = d_IODE_SF2;
    ephemeris.d_IODE_SF3 = d_IODE_SF3;
    ephemeris.i_AODO = i_AODO;
    ephemeris.b_fit_interval_flag = b_fit_interval_flag;
    ephemeris.d_spare1 = d_spare1;
    ephemeris.d_spare2 = d_spare2;
    ephemeris.d_A_f0 = d_A_f0;
    ephemeris.d_A_f1 = d_A_f1;
    ephemeris.d_A_f2 = d_A_f2;
    ephemeris.b_integrity_status_flag = b_integrity_status_flag;
    ephemeris.b_alert_flag = b_alert_flag;
    ephemeris.b_antispoofing_flag = b_antispoofing_flag;
    ephemeris.d_satClkDrift = d_satClkDrift;
    ephemeris.d_dtr = d_dtr;
    ephemeris.d_satpos_X = d_satpos_X;
    ephemeris.d_satpos_Y = d_satpos_Y;
    ephemeris.d_satpos_Z = d_satpos_Z;
    ephemeris.d_satvel_X = d_satvel_X;
    ephemeris.d_satvel_Y = d_satvel_Y;
    ephemeris.d_satvel_Z = d_satvel_Z;

    return ephemeris;
}


Gps_Iono Gps_Navigation_Message::get_iono()
{
    Gps_Iono iono;
    iono.d_alpha0 = d_alpha0;
    iono.d_alpha1 = d_alpha1;
    iono.d_alpha2 = d_alpha2;
    iono.d_alpha3 = d_alpha3;
    iono.d_beta0 = d_beta0;
    iono.d_beta1 = d_beta1;
    iono.d_beta2 = d_beta2;
    iono.d_beta3 = d_beta3;
    iono.valid = flag_iono_valid;
    //WARNING: We clear flag_utc_model_valid in order to not re-send the same information to the ionospheric parameters queue
    flag_iono_valid = false;
    return iono;
}


Gps_Utc_Model Gps_Navigation_Message::get_utc_model()
{
    Gps_Utc_Model utc_model;
    utc_model.valid = flag_utc_model_valid;
    // UTC parameters
    utc_model.d_A1 = d_A1;
    utc_model.d_A0 = d_A0;
    utc_model.d_t_OT = d_t_OT;
    utc_model.i_WN_T = i_WN_T;
    utc_model.d_DeltaT_LS = d_DeltaT_LS;
    utc_model.i_WN_LSF = i_WN_LSF;
    utc_model.i_DN = i_DN;
    utc_model.d_DeltaT_LSF = d_DeltaT_LSF;
    // warning: We clear flag_utc_model_valid in order to not re-send the same information to the ionospheric parameters queue
    flag_utc_model_valid = false;
    return utc_model;
}


bool Gps_Navigation_Message::satellite_validation()
{
    bool flag_data_valid = false;
    b_valid_ephemeris_set_flag = false;

    // First Step:
    // check Issue Of Ephemeris Data (IODE IODC..) to find a possible interrupted reception
    // and check if the data have been filled (!=0)
    if (d_TOW_SF1 != 0.0 and d_TOW_SF2 != 0.0 and d_TOW_SF3 != 0.0)
        {
<<<<<<< HEAD
            if (d_IODE_SF2 == d_IODE_SF3 and d_IODC == d_IODE_SF2 and d_IODC != -1.0)
=======
            if (d_IODE_SF2 == d_IODE_SF3 and d_IODC == d_IODE_SF2 and d_IODC != -1)
>>>>>>> 07b25ebb
                {
                    flag_data_valid = true;
                    b_valid_ephemeris_set_flag = true;
                }
        }
    return flag_data_valid;
}<|MERGE_RESOLUTION|>--- conflicted
+++ resolved
@@ -279,7 +279,6 @@
 
     // Decode all 5 sub-frames
     switch (subframe_ID)
-<<<<<<< HEAD
     {
     //--- Decode the sub-frame id ------------------------------------------
     // ICD (IS-GPS-200E Appendix II). http://www.losangeles.af.mil/shared/media/document/AFD-100813-045.pdf
@@ -313,7 +312,7 @@
         d_A_f2 = static_cast<double>(read_navigation_signed(subframe_bits, A_F2));
         d_A_f2 = d_A_f2 * A_F2_LSB;
 
-        break;
+            break;
 
     case 2:  //--- It is subframe 2 -------------------
         d_TOW_SF2 = static_cast<double>(read_navigation_unsigned(subframe_bits, TOW));
@@ -343,7 +342,7 @@
         i_AODO = static_cast<int>(read_navigation_unsigned(subframe_bits, AODO));
         i_AODO = i_AODO * AODO_LSB;
 
-        break;
+            break;
 
     case 3: // --- It is subframe 3 -------------------------------------
         d_TOW_SF3 = static_cast<double>(read_navigation_unsigned(subframe_bits, TOW));
@@ -370,7 +369,7 @@
         d_IDOT = static_cast<double>(read_navigation_signed(subframe_bits, I_DOT));
         d_IDOT = d_IDOT * I_DOT_LSB;
 
-        break;
+            break;
 
     case 4: // --- It is subframe 4 ---------- Almanac, ionospheric model, UTC parameters, SV health (PRN: 25-32)
         int SV_data_ID;
@@ -389,64 +388,64 @@
                 if(SV_data_ID){}
             }
 
-        if (SV_page == 52) // Page 13 (from Table 20-V. Data IDs and SV IDs in Subframes 4 and 5, IS-GPS-200H, page 110)
-            {
-                //! \TODO read Estimated Range Deviation (ERD) values
-            }
-
-        if (SV_page == 56)  // Page 18 (from Table 20-V. Data IDs and SV IDs in Subframes 4 and 5, IS-GPS-200H, page 110)
-            {
-                // Page 18 - Ionospheric and UTC data
-                d_alpha0 = static_cast<double>(read_navigation_signed(subframe_bits, ALPHA_0));
-                d_alpha0 = d_alpha0 * ALPHA_0_LSB;
-                d_alpha1 = static_cast<double>(read_navigation_signed(subframe_bits, ALPHA_1));
-                d_alpha1 = d_alpha1 * ALPHA_1_LSB;
-                d_alpha2 = static_cast<double>(read_navigation_signed(subframe_bits, ALPHA_2));
-                d_alpha2 = d_alpha2 * ALPHA_2_LSB;
-                d_alpha3 = static_cast<double>(read_navigation_signed(subframe_bits, ALPHA_3));
-                d_alpha3 = d_alpha3 * ALPHA_3_LSB;
-                d_beta0 = static_cast<double>(read_navigation_signed(subframe_bits, BETA_0));
-                d_beta0 = d_beta0 * BETA_0_LSB;
-                d_beta1 = static_cast<double>(read_navigation_signed(subframe_bits, BETA_1));
-                d_beta1 = d_beta1 * BETA_1_LSB;
-                d_beta2 = static_cast<double>(read_navigation_signed(subframe_bits, BETA_2));
-                d_beta2 = d_beta2 * BETA_2_LSB;
-                d_beta3 = static_cast<double>(read_navigation_signed(subframe_bits, BETA_3));
-                d_beta3 = d_beta3 * BETA_3_LSB;
-                d_A1 = static_cast<double>(read_navigation_signed(subframe_bits, A_1));
-                d_A1 = d_A1 * A_1_LSB;
-                d_A0 = static_cast<double>(read_navigation_signed(subframe_bits, A_0));
-                d_A0 = d_A0 * A_0_LSB;
-                d_t_OT = static_cast<double>(read_navigation_unsigned(subframe_bits, T_OT));
-                d_t_OT = d_t_OT * T_OT_LSB;
-                i_WN_T = static_cast<int>(read_navigation_unsigned(subframe_bits, WN_T));
-                d_DeltaT_LS = static_cast<double>(read_navigation_signed(subframe_bits, DELTAT_LS));
-                i_WN_LSF = static_cast<int>(read_navigation_unsigned(subframe_bits, WN_LSF));
-                i_DN = static_cast<int>(read_navigation_unsigned(subframe_bits, DN));  // Right-justified ?
-                d_DeltaT_LSF = static_cast<double>(read_navigation_signed(subframe_bits, DELTAT_LSF));
-                flag_iono_valid = true;
-                flag_utc_model_valid = true;
-            }
-        if (SV_page == 57)
-            {
-                // Reserved
-            }
-
-        if (SV_page == 63) // Page 25 (from Table 20-V. Data IDs and SV IDs in Subframes 4 and 5, IS-GPS-200H, page 110)
-            {
-                // Page 25 Anti-Spoofing, SV config and almanac health (PRN: 25-32)
-                //! \TODO Read Anti-Spoofing, SV config
-                almanacHealth[25] = static_cast<int>(read_navigation_unsigned(subframe_bits, HEALTH_SV25));
-                almanacHealth[26] = static_cast<int>(read_navigation_unsigned(subframe_bits, HEALTH_SV26));
-                almanacHealth[27] = static_cast<int>(read_navigation_unsigned(subframe_bits, HEALTH_SV27));
-                almanacHealth[28] = static_cast<int>(read_navigation_unsigned(subframe_bits, HEALTH_SV28));
-                almanacHealth[29] = static_cast<int>(read_navigation_unsigned(subframe_bits, HEALTH_SV29));
-                almanacHealth[30] = static_cast<int>(read_navigation_unsigned(subframe_bits, HEALTH_SV30));
-                almanacHealth[31] = static_cast<int>(read_navigation_unsigned(subframe_bits, HEALTH_SV31));
-                almanacHealth[32] = static_cast<int>(read_navigation_unsigned(subframe_bits, HEALTH_SV32));
-            }
-
-        break;
+            if (SV_page == 52)  // Page 13 (from Table 20-V. Data IDs and SV IDs in Subframes 4 and 5, IS-GPS-200H, page 110)
+                {
+                    //! \TODO read Estimated Range Deviation (ERD) values
+                }
+
+            if (SV_page == 56)  // Page 18 (from Table 20-V. Data IDs and SV IDs in Subframes 4 and 5, IS-GPS-200H, page 110)
+                {
+                    // Page 18 - Ionospheric and UTC data
+                    d_alpha0 = static_cast<double>(read_navigation_signed(subframe_bits, ALPHA_0));
+                    d_alpha0 = d_alpha0 * ALPHA_0_LSB;
+                    d_alpha1 = static_cast<double>(read_navigation_signed(subframe_bits, ALPHA_1));
+                    d_alpha1 = d_alpha1 * ALPHA_1_LSB;
+                    d_alpha2 = static_cast<double>(read_navigation_signed(subframe_bits, ALPHA_2));
+                    d_alpha2 = d_alpha2 * ALPHA_2_LSB;
+                    d_alpha3 = static_cast<double>(read_navigation_signed(subframe_bits, ALPHA_3));
+                    d_alpha3 = d_alpha3 * ALPHA_3_LSB;
+                    d_beta0 = static_cast<double>(read_navigation_signed(subframe_bits, BETA_0));
+                    d_beta0 = d_beta0 * BETA_0_LSB;
+                    d_beta1 = static_cast<double>(read_navigation_signed(subframe_bits, BETA_1));
+                    d_beta1 = d_beta1 * BETA_1_LSB;
+                    d_beta2 = static_cast<double>(read_navigation_signed(subframe_bits, BETA_2));
+                    d_beta2 = d_beta2 * BETA_2_LSB;
+                    d_beta3 = static_cast<double>(read_navigation_signed(subframe_bits, BETA_3));
+                    d_beta3 = d_beta3 * BETA_3_LSB;
+                    d_A1 = static_cast<double>(read_navigation_signed(subframe_bits, A_1));
+                    d_A1 = d_A1 * A_1_LSB;
+                    d_A0 = static_cast<double>(read_navigation_signed(subframe_bits, A_0));
+                    d_A0 = d_A0 * A_0_LSB;
+                    d_t_OT = static_cast<double>(read_navigation_unsigned(subframe_bits, T_OT));
+                    d_t_OT = d_t_OT * T_OT_LSB;
+                    i_WN_T = static_cast<int>(read_navigation_unsigned(subframe_bits, WN_T));
+                    d_DeltaT_LS = static_cast<double>(read_navigation_signed(subframe_bits, DELTAT_LS));
+                    i_WN_LSF = static_cast<int>(read_navigation_unsigned(subframe_bits, WN_LSF));
+                    i_DN = static_cast<int>(read_navigation_unsigned(subframe_bits, DN));  // Right-justified ?
+                    d_DeltaT_LSF = static_cast<double>(read_navigation_signed(subframe_bits, DELTAT_LSF));
+                    flag_iono_valid = true;
+                    flag_utc_model_valid = true;
+                }
+            if (SV_page == 57)
+                {
+                    // Reserved
+                }
+
+            if (SV_page == 63)  // Page 25 (from Table 20-V. Data IDs and SV IDs in Subframes 4 and 5, IS-GPS-200H, page 110)
+                {
+                    // Page 25 Anti-Spoofing, SV config and almanac health (PRN: 25-32)
+                    //! \TODO Read Anti-Spoofing, SV config
+                    almanacHealth[25] = static_cast<int>(read_navigation_unsigned(subframe_bits, HEALTH_SV25));
+                    almanacHealth[26] = static_cast<int>(read_navigation_unsigned(subframe_bits, HEALTH_SV26));
+                    almanacHealth[27] = static_cast<int>(read_navigation_unsigned(subframe_bits, HEALTH_SV27));
+                    almanacHealth[28] = static_cast<int>(read_navigation_unsigned(subframe_bits, HEALTH_SV28));
+                    almanacHealth[29] = static_cast<int>(read_navigation_unsigned(subframe_bits, HEALTH_SV29));
+                    almanacHealth[30] = static_cast<int>(read_navigation_unsigned(subframe_bits, HEALTH_SV30));
+                    almanacHealth[31] = static_cast<int>(read_navigation_unsigned(subframe_bits, HEALTH_SV31));
+                    almanacHealth[32] = static_cast<int>(read_navigation_unsigned(subframe_bits, HEALTH_SV32));
+                }
+
+            break;
 
     case 5://--- It is subframe 5 -----------------almanac health (PRN: 1-24) and Almanac reference week number and time.
         int SV_data_ID_5;
@@ -496,231 +495,6 @@
             }
         break;
 
-    default:
-        break;
-    } // switch subframeID ...
-=======
-        {
-        //--- Decode the sub-frame id ------------------------------------------
-        // ICD (IS-GPS-200E Appendix II). http://www.losangeles.af.mil/shared/media/document/AFD-100813-045.pdf
-        case 1:
-            //--- It is subframe 1 -------------------------------------
-            // Compute the time of week (TOW) of the first sub-frames in the array ====
-            // The transmitted TOW is actual TOW of the next subframe
-            // (the variable subframe at this point contains bits of the last subframe).
-            //TOW = bin2dec(subframe(31:47)) * 6;
-            d_TOW_SF1 = static_cast<double>(read_navigation_unsigned(subframe_bits, TOW));
-            //we are in the first subframe (the transmitted TOW is the start time of the next subframe) !
-            d_TOW_SF1 = d_TOW_SF1 * 6;
-            d_TOW = d_TOW_SF1;  // Set transmission time
-            b_integrity_status_flag = read_navigation_bool(subframe_bits, INTEGRITY_STATUS_FLAG);
-            b_alert_flag = read_navigation_bool(subframe_bits, ALERT_FLAG);
-            b_antispoofing_flag = read_navigation_bool(subframe_bits, ANTI_SPOOFING_FLAG);
-            i_GPS_week = static_cast<int>(read_navigation_unsigned(subframe_bits, GPS_WEEK));
-            i_SV_accuracy = static_cast<int>(read_navigation_unsigned(subframe_bits, SV_ACCURACY));  // (20.3.3.3.1.3)
-            i_SV_health = static_cast<int>(read_navigation_unsigned(subframe_bits, SV_HEALTH));
-            b_L2_P_data_flag = read_navigation_bool(subframe_bits, L2_P_DATA_FLAG);  //
-            i_code_on_L2 = static_cast<int>(read_navigation_unsigned(subframe_bits, CA_OR_P_ON_L2));
-            d_TGD = static_cast<double>(read_navigation_signed(subframe_bits, T_GD));
-            d_TGD = d_TGD * T_GD_LSB;
-            d_IODC = static_cast<double>(read_navigation_unsigned(subframe_bits, IODC));
-            d_Toc = static_cast<double>(read_navigation_unsigned(subframe_bits, T_OC));
-            d_Toc = d_Toc * T_OC_LSB;
-            d_A_f0 = static_cast<double>(read_navigation_signed(subframe_bits, A_F0));
-            d_A_f0 = d_A_f0 * A_F0_LSB;
-            d_A_f1 = static_cast<double>(read_navigation_signed(subframe_bits, A_F1));
-            d_A_f1 = d_A_f1 * A_F1_LSB;
-            d_A_f2 = static_cast<double>(read_navigation_signed(subframe_bits, A_F2));
-            d_A_f2 = d_A_f2 * A_F2_LSB;
-
-            break;
-
-        case 2:  //--- It is subframe 2 -------------------
-            d_TOW_SF2 = static_cast<double>(read_navigation_unsigned(subframe_bits, TOW));
-            d_TOW_SF2 = d_TOW_SF2 * 6;
-            d_TOW = d_TOW_SF2;  // Set transmission time
-            b_integrity_status_flag = read_navigation_bool(subframe_bits, INTEGRITY_STATUS_FLAG);
-            b_alert_flag = read_navigation_bool(subframe_bits, ALERT_FLAG);
-            b_antispoofing_flag = read_navigation_bool(subframe_bits, ANTI_SPOOFING_FLAG);
-            d_IODE_SF2 = static_cast<double>(read_navigation_unsigned(subframe_bits, IODE_SF2));
-            d_Crs = static_cast<double>(read_navigation_signed(subframe_bits, C_RS));
-            d_Crs = d_Crs * C_RS_LSB;
-            d_Delta_n = static_cast<double>(read_navigation_signed(subframe_bits, DELTA_N));
-            d_Delta_n = d_Delta_n * DELTA_N_LSB;
-            d_M_0 = static_cast<double>(read_navigation_signed(subframe_bits, M_0));
-            d_M_0 = d_M_0 * M_0_LSB;
-            d_Cuc = static_cast<double>(read_navigation_signed(subframe_bits, C_UC));
-            d_Cuc = d_Cuc * C_UC_LSB;
-            d_e_eccentricity = static_cast<double>(read_navigation_unsigned(subframe_bits, E));
-            d_e_eccentricity = d_e_eccentricity * E_LSB;
-            d_Cus = static_cast<double>(read_navigation_signed(subframe_bits, C_US));
-            d_Cus = d_Cus * C_US_LSB;
-            d_sqrt_A = static_cast<double>(read_navigation_unsigned(subframe_bits, SQRT_A));
-            d_sqrt_A = d_sqrt_A * SQRT_A_LSB;
-            d_Toe = static_cast<double>(read_navigation_unsigned(subframe_bits, T_OE));
-            d_Toe = d_Toe * T_OE_LSB;
-            b_fit_interval_flag = read_navigation_bool(subframe_bits, FIT_INTERVAL_FLAG);
-            i_AODO = static_cast<int>(read_navigation_unsigned(subframe_bits, AODO));
-            i_AODO = i_AODO * AODO_LSB;
-
-            break;
-
-        case 3:  // --- It is subframe 3 -------------------------------------
-            d_TOW_SF3 = static_cast<double>(read_navigation_unsigned(subframe_bits, TOW));
-            d_TOW_SF3 = d_TOW_SF3 * 6;
-            d_TOW = d_TOW_SF3;  // Set transmission time
-            b_integrity_status_flag = read_navigation_bool(subframe_bits, INTEGRITY_STATUS_FLAG);
-            b_alert_flag = read_navigation_bool(subframe_bits, ALERT_FLAG);
-            b_antispoofing_flag = read_navigation_bool(subframe_bits, ANTI_SPOOFING_FLAG);
-            d_Cic = static_cast<double>(read_navigation_signed(subframe_bits, C_IC));
-            d_Cic = d_Cic * C_IC_LSB;
-            d_OMEGA0 = static_cast<double>(read_navigation_signed(subframe_bits, OMEGA_0));
-            d_OMEGA0 = d_OMEGA0 * OMEGA_0_LSB;
-            d_Cis = static_cast<double>(read_navigation_signed(subframe_bits, C_IS));
-            d_Cis = d_Cis * C_IS_LSB;
-            d_i_0 = static_cast<double>(read_navigation_signed(subframe_bits, I_0));
-            d_i_0 = d_i_0 * I_0_LSB;
-            d_Crc = static_cast<double>(read_navigation_signed(subframe_bits, C_RC));
-            d_Crc = d_Crc * C_RC_LSB;
-            d_OMEGA = static_cast<double>(read_navigation_signed(subframe_bits, OMEGA));
-            d_OMEGA = d_OMEGA * OMEGA_LSB;
-            d_OMEGA_DOT = static_cast<double>(read_navigation_signed(subframe_bits, OMEGA_DOT));
-            d_OMEGA_DOT = d_OMEGA_DOT * OMEGA_DOT_LSB;
-            d_IODE_SF3 = static_cast<double>(read_navigation_unsigned(subframe_bits, IODE_SF3));
-            d_IDOT = static_cast<double>(read_navigation_signed(subframe_bits, I_DOT));
-            d_IDOT = d_IDOT * I_DOT_LSB;
-
-            break;
-
-        case 4:  // --- It is subframe 4 ---------- Almanac, ionospheric model, UTC parameters, SV health (PRN: 25-32)
-            int SV_data_ID;
-            int SV_page;
-            d_TOW_SF4 = static_cast<double>(read_navigation_unsigned(subframe_bits, TOW));
-            d_TOW_SF4 = d_TOW_SF4 * 6;
-            d_TOW = d_TOW_SF4;  // Set transmission time
-            b_integrity_status_flag = read_navigation_bool(subframe_bits, INTEGRITY_STATUS_FLAG);
-            b_alert_flag = read_navigation_bool(subframe_bits, ALERT_FLAG);
-            b_antispoofing_flag = read_navigation_bool(subframe_bits, ANTI_SPOOFING_FLAG);
-            SV_data_ID = static_cast<int>(read_navigation_unsigned(subframe_bits, SV_DATA_ID));
-            SV_page = static_cast<int>(read_navigation_unsigned(subframe_bits, SV_PAGE));
-            if (SV_page > 24 && SV_page < 33)  // Page 4 (from Table 20-V. Data IDs and SV IDs in Subframes 4 and 5, IS-GPS-200H, page 110)
-                {
-                    //! \TODO read almanac
-                    if (SV_data_ID)
-                        {
-                        }
-                }
->>>>>>> 07b25ebb
-
-            if (SV_page == 52)  // Page 13 (from Table 20-V. Data IDs and SV IDs in Subframes 4 and 5, IS-GPS-200H, page 110)
-                {
-                    //! \TODO read Estimated Range Deviation (ERD) values
-                }
-
-            if (SV_page == 56)  // Page 18 (from Table 20-V. Data IDs and SV IDs in Subframes 4 and 5, IS-GPS-200H, page 110)
-                {
-                    // Page 18 - Ionospheric and UTC data
-                    d_alpha0 = static_cast<double>(read_navigation_signed(subframe_bits, ALPHA_0));
-                    d_alpha0 = d_alpha0 * ALPHA_0_LSB;
-                    d_alpha1 = static_cast<double>(read_navigation_signed(subframe_bits, ALPHA_1));
-                    d_alpha1 = d_alpha1 * ALPHA_1_LSB;
-                    d_alpha2 = static_cast<double>(read_navigation_signed(subframe_bits, ALPHA_2));
-                    d_alpha2 = d_alpha2 * ALPHA_2_LSB;
-                    d_alpha3 = static_cast<double>(read_navigation_signed(subframe_bits, ALPHA_3));
-                    d_alpha3 = d_alpha3 * ALPHA_3_LSB;
-                    d_beta0 = static_cast<double>(read_navigation_signed(subframe_bits, BETA_0));
-                    d_beta0 = d_beta0 * BETA_0_LSB;
-                    d_beta1 = static_cast<double>(read_navigation_signed(subframe_bits, BETA_1));
-                    d_beta1 = d_beta1 * BETA_1_LSB;
-                    d_beta2 = static_cast<double>(read_navigation_signed(subframe_bits, BETA_2));
-                    d_beta2 = d_beta2 * BETA_2_LSB;
-                    d_beta3 = static_cast<double>(read_navigation_signed(subframe_bits, BETA_3));
-                    d_beta3 = d_beta3 * BETA_3_LSB;
-                    d_A1 = static_cast<double>(read_navigation_signed(subframe_bits, A_1));
-                    d_A1 = d_A1 * A_1_LSB;
-                    d_A0 = static_cast<double>(read_navigation_signed(subframe_bits, A_0));
-                    d_A0 = d_A0 * A_0_LSB;
-                    d_t_OT = static_cast<double>(read_navigation_unsigned(subframe_bits, T_OT));
-                    d_t_OT = d_t_OT * T_OT_LSB;
-                    i_WN_T = static_cast<int>(read_navigation_unsigned(subframe_bits, WN_T));
-                    d_DeltaT_LS = static_cast<double>(read_navigation_signed(subframe_bits, DELTAT_LS));
-                    i_WN_LSF = static_cast<int>(read_navigation_unsigned(subframe_bits, WN_LSF));
-                    i_DN = static_cast<int>(read_navigation_unsigned(subframe_bits, DN));  // Right-justified ?
-                    d_DeltaT_LSF = static_cast<double>(read_navigation_signed(subframe_bits, DELTAT_LSF));
-                    flag_iono_valid = true;
-                    flag_utc_model_valid = true;
-                }
-            if (SV_page == 57)
-                {
-                    // Reserved
-                }
-
-            if (SV_page == 63)  // Page 25 (from Table 20-V. Data IDs and SV IDs in Subframes 4 and 5, IS-GPS-200H, page 110)
-                {
-                    // Page 25 Anti-Spoofing, SV config and almanac health (PRN: 25-32)
-                    //! \TODO Read Anti-Spoofing, SV config
-                    almanacHealth[25] = static_cast<int>(read_navigation_unsigned(subframe_bits, HEALTH_SV25));
-                    almanacHealth[26] = static_cast<int>(read_navigation_unsigned(subframe_bits, HEALTH_SV26));
-                    almanacHealth[27] = static_cast<int>(read_navigation_unsigned(subframe_bits, HEALTH_SV27));
-                    almanacHealth[28] = static_cast<int>(read_navigation_unsigned(subframe_bits, HEALTH_SV28));
-                    almanacHealth[29] = static_cast<int>(read_navigation_unsigned(subframe_bits, HEALTH_SV29));
-                    almanacHealth[30] = static_cast<int>(read_navigation_unsigned(subframe_bits, HEALTH_SV30));
-                    almanacHealth[31] = static_cast<int>(read_navigation_unsigned(subframe_bits, HEALTH_SV31));
-                    almanacHealth[32] = static_cast<int>(read_navigation_unsigned(subframe_bits, HEALTH_SV32));
-                }
-
-            break;
-
-        case 5:  //--- It is subframe 5 -----------------almanac health (PRN: 1-24) and Almanac reference week number and time.
-            int SV_data_ID_5;
-            int SV_page_5;
-            d_TOW_SF5 = static_cast<double>(read_navigation_unsigned(subframe_bits, TOW));
-            d_TOW_SF5 = d_TOW_SF5 * 6;
-            d_TOW = d_TOW_SF5;  // Set transmission time
-            b_integrity_status_flag = read_navigation_bool(subframe_bits, INTEGRITY_STATUS_FLAG);
-            b_alert_flag = read_navigation_bool(subframe_bits, ALERT_FLAG);
-            b_antispoofing_flag = read_navigation_bool(subframe_bits, ANTI_SPOOFING_FLAG);
-            SV_data_ID_5 = static_cast<int>(read_navigation_unsigned(subframe_bits, SV_DATA_ID));
-            SV_page_5 = static_cast<int>(read_navigation_unsigned(subframe_bits, SV_PAGE));
-            if (SV_page_5 < 25)
-                {
-                    //! \TODO read almanac
-                    if (SV_data_ID_5)
-                        {
-                        }
-                }
-            if (SV_page_5 == 51)  // Page 25 (from Table 20-V. Data IDs and SV IDs in Subframes 4 and 5, IS-GPS-200H, page 110)
-                {
-                    d_Toa = static_cast<double>(read_navigation_unsigned(subframe_bits, T_OA));
-                    d_Toa = d_Toa * T_OA_LSB;
-                    i_WN_A = static_cast<int>(read_navigation_unsigned(subframe_bits, WN_A));
-                    almanacHealth[1] = static_cast<int>(read_navigation_unsigned(subframe_bits, HEALTH_SV1));
-                    almanacHealth[2] = static_cast<int>(read_navigation_unsigned(subframe_bits, HEALTH_SV2));
-                    almanacHealth[3] = static_cast<int>(read_navigation_unsigned(subframe_bits, HEALTH_SV3));
-                    almanacHealth[4] = static_cast<int>(read_navigation_unsigned(subframe_bits, HEALTH_SV4));
-                    almanacHealth[5] = static_cast<int>(read_navigation_unsigned(subframe_bits, HEALTH_SV5));
-                    almanacHealth[6] = static_cast<int>(read_navigation_unsigned(subframe_bits, HEALTH_SV6));
-                    almanacHealth[7] = static_cast<int>(read_navigation_unsigned(subframe_bits, HEALTH_SV7));
-                    almanacHealth[8] = static_cast<int>(read_navigation_unsigned(subframe_bits, HEALTH_SV8));
-                    almanacHealth[9] = static_cast<int>(read_navigation_unsigned(subframe_bits, HEALTH_SV9));
-                    almanacHealth[10] = static_cast<int>(read_navigation_unsigned(subframe_bits, HEALTH_SV10));
-                    almanacHealth[11] = static_cast<int>(read_navigation_unsigned(subframe_bits, HEALTH_SV11));
-                    almanacHealth[12] = static_cast<int>(read_navigation_unsigned(subframe_bits, HEALTH_SV12));
-                    almanacHealth[13] = static_cast<int>(read_navigation_unsigned(subframe_bits, HEALTH_SV13));
-                    almanacHealth[14] = static_cast<int>(read_navigation_unsigned(subframe_bits, HEALTH_SV14));
-                    almanacHealth[15] = static_cast<int>(read_navigation_unsigned(subframe_bits, HEALTH_SV15));
-                    almanacHealth[16] = static_cast<int>(read_navigation_unsigned(subframe_bits, HEALTH_SV16));
-                    almanacHealth[17] = static_cast<int>(read_navigation_unsigned(subframe_bits, HEALTH_SV17));
-                    almanacHealth[18] = static_cast<int>(read_navigation_unsigned(subframe_bits, HEALTH_SV18));
-                    almanacHealth[19] = static_cast<int>(read_navigation_unsigned(subframe_bits, HEALTH_SV19));
-                    almanacHealth[20] = static_cast<int>(read_navigation_unsigned(subframe_bits, HEALTH_SV20));
-                    almanacHealth[21] = static_cast<int>(read_navigation_unsigned(subframe_bits, HEALTH_SV21));
-                    almanacHealth[22] = static_cast<int>(read_navigation_unsigned(subframe_bits, HEALTH_SV22));
-                    almanacHealth[23] = static_cast<int>(read_navigation_unsigned(subframe_bits, HEALTH_SV23));
-                    almanacHealth[24] = static_cast<int>(read_navigation_unsigned(subframe_bits, HEALTH_SV24));
-                }
-            break;
-
         default:
             break;
         }  // switch subframeID ...
@@ -896,11 +670,7 @@
     // and check if the data have been filled (!=0)
     if (d_TOW_SF1 != 0.0 and d_TOW_SF2 != 0.0 and d_TOW_SF3 != 0.0)
         {
-<<<<<<< HEAD
             if (d_IODE_SF2 == d_IODE_SF3 and d_IODC == d_IODE_SF2 and d_IODC != -1.0)
-=======
-            if (d_IODE_SF2 == d_IODE_SF3 and d_IODC == d_IODE_SF2 and d_IODC != -1)
->>>>>>> 07b25ebb
                 {
                     flag_data_valid = true;
                     b_valid_ephemeris_set_flag = true;
