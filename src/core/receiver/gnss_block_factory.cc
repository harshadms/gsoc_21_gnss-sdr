/*!
 * \file gnss_block_factory.cc
 * \brief  This class implements a factory that returns instances of GNSS blocks.
 * \author Carlos Aviles, 2010. carlos.avilesr(at)googlemail.com
 *         Luis Esteve, 2012. luis(at)epsilon-formacion.com
 *         Javier Arribas, 2011. jarribas(at)cttc.es
 *         Marc Majoral, 2018. mmajoral(at)cttc.es
 *         Carles Fernandez-Prades, 2014-2020. cfernandez(at)cttc.es
 *
 * This class encapsulates the complexity behind the instantiation
 * of GNSS blocks.
 *
 *
 * -----------------------------------------------------------------------------
 *
 * GNSS-SDR is a Global Navigation Satellite System software-defined receiver.
 * This file is part of GNSS-SDR.
 *
 * Copyright (C) 2010-2020  (see AUTHORS file for a list of contributors)
 * SPDX-License-Identifier: GPL-3.0-or-later
 *
 * -----------------------------------------------------------------------------
 */


#include "gnss_block_factory.h"
#include "acquisition_interface.h"
#include "array_signal_conditioner.h"
#include "beamformer_filter.h"
#include "beidou_b1i_dll_pll_tracking.h"
#include "beidou_b1i_pcps_acquisition.h"
#include "beidou_b1i_telemetry_decoder.h"
#include "beidou_b3i_dll_pll_tracking.h"
#include "beidou_b3i_pcps_acquisition.h"
#include "beidou_b3i_telemetry_decoder.h"
#include "byte_to_short.h"
#include "channel.h"
#include "configuration_interface.h"
#include "direct_resampler_conditioner.h"
#include "file_signal_source.h"
#include "fir_filter.h"
#include "freq_xlating_fir_filter.h"
#include "galileo_e1_dll_pll_veml_tracking.h"
#include "galileo_e1_pcps_8ms_ambiguous_acquisition.h"
#include "galileo_e1_pcps_ambiguous_acquisition.h"
#include "galileo_e1_pcps_cccwsr_ambiguous_acquisition.h"
#include "galileo_e1_pcps_quicksync_ambiguous_acquisition.h"
#include "galileo_e1_pcps_tong_ambiguous_acquisition.h"
#include "galileo_e1_tcp_connector_tracking.h"
#include "galileo_e1b_telemetry_decoder.h"
#include "galileo_e5a_dll_pll_tracking.h"
#include "galileo_e5a_noncoherent_iq_acquisition_caf.h"
#include "galileo_e5a_pcps_acquisition.h"
#include "galileo_e5a_telemetry_decoder.h"
#include "galileo_e5b_dll_pll_tracking.h"
#include "galileo_e5b_pcps_acquisition.h"
#include "galileo_e5b_telemetry_decoder.h"
#include "galileo_e6_dll_pll_tracking.h"
#include "galileo_e6_pcps_acquisition.h"
#include "galileo_e6_telemetry_decoder.h"
#include "glonass_l1_ca_dll_pll_c_aid_tracking.h"
#include "glonass_l1_ca_dll_pll_tracking.h"
#include "glonass_l1_ca_pcps_acquisition.h"
#include "glonass_l1_ca_telemetry_decoder.h"
#include "glonass_l2_ca_dll_pll_c_aid_tracking.h"
#include "glonass_l2_ca_dll_pll_tracking.h"
#include "glonass_l2_ca_pcps_acquisition.h"
#include "glonass_l2_ca_telemetry_decoder.h"
#include "gnss_block_interface.h"
#include "gnss_sdr_make_unique.h"
#include "gnss_sdr_string_literals.h"
#include "gps_l1_ca_dll_pll_tracking.h"
#include "gps_l1_ca_kf_tracking.h"
#include "gps_l1_ca_kf_vtl_tracking.h"
#include "gps_l1_ca_pcps_acquisition.h"
#include "gps_l1_ca_pcps_acquisition_fine_doppler.h"
#include "gps_l1_ca_pcps_assisted_acquisition.h"
#include "gps_l1_ca_pcps_quicksync_acquisition.h"
#include "gps_l1_ca_pcps_tong_acquisition.h"
#include "gps_l1_ca_tcp_connector_tracking.h"
#include "gps_l1_ca_telemetry_decoder.h"
#include "gps_l2_m_dll_pll_tracking.h"
#include "gps_l2_m_pcps_acquisition.h"
#include "gps_l2c_telemetry_decoder.h"
#include "gps_l5_dll_pll_tracking.h"
#include "gps_l5_telemetry_decoder.h"
#include "gps_l5i_pcps_acquisition.h"
#include "hybrid_observables.h"
#include "ibyte_to_cbyte.h"
#include "ibyte_to_complex.h"
#include "ibyte_to_cshort.h"
#include "in_memory_configuration.h"
#include "ishort_to_complex.h"
#include "ishort_to_cshort.h"
#include "labsat_signal_source.h"
#include "mmse_resampler_conditioner.h"
#include "multichannel_file_signal_source.h"
#include "notch_filter.h"
#include "notch_filter_lite.h"
#include "nsr_file_signal_source.h"
#include "pass_through.h"
#include "pulse_blanking_filter.h"
#include "rtklib_pvt.h"
#include "rtl_tcp_signal_source.h"
#include "sbas_l1_telemetry_decoder.h"
#include "signal_conditioner.h"
#include "spir_file_signal_source.h"
#include "spir_gss6450_file_signal_source.h"
#include "telemetry_decoder_interface.h"
#include "tracking_interface.h"
#include "two_bit_cpx_file_signal_source.h"
#include "two_bit_packed_file_signal_source.h"
#include <glog/logging.h>
#include <exception>  // for exception
#include <utility>    // for move

#if RAW_UDP
#include "custom_udp_signal_source.h"
#endif

#if ENABLE_FPGA
#include "galileo_e1_dll_pll_veml_tracking_fpga.h"
#include "galileo_e1_pcps_ambiguous_acquisition_fpga.h"
#include "galileo_e5a_dll_pll_tracking_fpga.h"
#include "galileo_e5a_pcps_acquisition_fpga.h"
#include "galileo_e5b_pcps_acquisition_fpga.h"
#include "gps_l1_ca_dll_pll_tracking_fpga.h"
#include "gps_l1_ca_pcps_acquisition_fpga.h"
#include "gps_l2_m_dll_pll_tracking_fpga.h"
#include "gps_l2_m_pcps_acquisition_fpga.h"
#include "gps_l5_dll_pll_tracking_fpga.h"
#include "gps_l5i_pcps_acquisition_fpga.h"
#endif

#if OPENCL_BLOCKS
#include "gps_l1_ca_pcps_opencl_acquisition.h"
#endif

#if GN3S_DRIVER
#include "gn3s_signal_source.h"
#endif

#if RAW_ARRAY_DRIVER
#include "raw_array_signal_source.h"
#endif

#if OSMOSDR_DRIVER
#include "osmosdr_signal_source.h"
#endif

#if UHD_DRIVER
#include "uhd_signal_source.h"
#endif

#if PLUTOSDR_DRIVER
#include "plutosdr_signal_source.h"
#endif

#if FMCOMMS2_DRIVER
#include "fmcomms2_signal_source.h"
#endif

#if AD9361_DRIVER
#include "ad9361_fpga_signal_source.h"
#endif

#if FLEXIBAND_DRIVER
#include "flexiband_signal_source.h"
#endif

#if CUDA_GPU_ACCEL
#include "gps_l1_ca_dll_pll_tracking_gpu.h"
#endif

using namespace std::string_literals;

namespace
{
auto const impl_prop = ".implementation"s;  // "implementation" property; used nearly universally
auto const item_prop = ".item_type"s;       // "item_type" property

// unique_ptr dynamic cast from https://stackoverflow.com/a/26377517/9220132
template <typename To, typename From>
std::unique_ptr<To> dynamic_unique_cast(std::unique_ptr<From>&& p)
{
    std::unique_ptr<To> result;

    if (To* cast = dynamic_cast<To*>(p.get()))
        {
            result.reset(cast);
            p.release();
        }
    return result;
}

auto findRole(ConfigurationInterface const* configuration, std::string const& base, int ID) -> std::string
{
    auto role = base + std::to_string(ID);

    // Legacy behavior: pass -1 for unadorned property.
    // Current behavior: if there is no "Tag0" use "Tag" instead
    if (ID < 1)
        {
            auto stub = configuration->property(role + impl_prop, ""s);
            if (stub.empty()) role = base;  // NOLINT  -- legacy format
        }
    return role;
};
}  // namespace


std::unique_ptr<SignalSourceInterface> GNSSBlockFactory::GetSignalSource(
    const ConfigurationInterface* configuration, Concurrent_Queue<pmt::pmt_t>* queue, int ID)
{
    auto role = findRole(configuration, "SignalSource"s, ID);
    auto implementation = configuration->property(role + impl_prop, ""s);
    LOG(INFO) << "Getting SignalSource " << role << " with implementation " << implementation;

    return dynamic_unique_cast<SignalSourceInterface>(GetBlock(configuration, role, 0, 1, queue));
}


std::unique_ptr<GNSSBlockInterface> GNSSBlockFactory::GetSignalConditioner(
    const ConfigurationInterface* configuration, int ID)
{
    const std::string empty_implementation;

    auto role_conditioner = findRole(configuration, "SignalConditioner"s, ID);
    auto role_datatypeadapter = findRole(configuration, "DataTypeAdapter"s, ID);
    auto role_inputfilter = findRole(configuration, "InputFilter"s, ID);
    auto role_resampler = findRole(configuration, "Resampler"s, ID);

    DLOG(INFO) << "role: " << role_conditioner << " (ID=" << ID << ")";

    const std::string signal_conditioner = configuration->property(role_conditioner + impl_prop, ""s);

    const std::string data_type_adapter = configuration->property(role_datatypeadapter + impl_prop, ""s);
    const std::string input_filter = configuration->property(role_inputfilter + impl_prop, ""s);
    const std::string resampler = configuration->property(role_resampler + impl_prop, ""s);

    if (signal_conditioner == "Pass_Through")
        {
            if (!data_type_adapter.empty() and (data_type_adapter != "Pass_Through"))
                {
                    LOG(WARNING) << "Configuration warning: if " << role_conditioner << impl_prop << "\n"
                                 << "is set to Pass_Through, then the " << role_datatypeadapter << impl_prop << "\n"
                                 << "parameter should be either not set or set to Pass_Through.\n"
                                 << role_datatypeadapter << " configuration parameters will be ignored.";
                }
            if (!input_filter.empty() and (input_filter != "Pass_Through"))
                {
                    LOG(WARNING) << "Configuration warning: if " << role_conditioner << impl_prop << "\n"
                                 << "is set to Pass_Through, then the " << role_inputfilter << impl_prop << "\n"
                                 << "parameter should be either not set or set to Pass_Through.\n"
                                 << role_inputfilter << " configuration parameters will be ignored.";
                }
            if (!resampler.empty() and (resampler != "Pass_Through"))
                {
                    LOG(WARNING) << "Configuration warning: if " << role_conditioner << impl_prop << "\n"
                                 << "is set to Pass_Through, then the " << role_resampler << impl_prop << "\n"
                                 << "parameter should be either not set or set to Pass_Through.\n"
                                 << role_resampler << " configuration parameters will be ignored.";
                }
            LOG(INFO) << "Getting " << role_conditioner << " with Pass_Through implementation";

            std::unique_ptr<GNSSBlockInterface> conditioner_ = std::make_unique<Pass_Through>(configuration, role_conditioner, 1, 1);

            return conditioner_;
        }

    LOG(INFO) << "Getting " << role_conditioner << " with " << role_datatypeadapter << " implementation: "
              << data_type_adapter << ", " << role_inputfilter << " implementation: "
              << input_filter << ", and " << role_resampler << " implementation: "
              << resampler;

    if (signal_conditioner == "Array_Signal_Conditioner")
        {
            // instantiate the array version
            std::unique_ptr<GNSSBlockInterface> conditioner_ = std::make_unique<ArraySignalConditioner>(
                GetBlock(configuration, role_datatypeadapter, 1, 1),
                GetBlock(configuration, role_inputfilter, 1, 1),
                GetBlock(configuration, role_resampler, 1, 1),
                role_conditioner);
            return conditioner_;
        }

    // single-antenna version
    std::unique_ptr<GNSSBlockInterface> conditioner_ = std::make_unique<SignalConditioner>(
        GetBlock(configuration, role_datatypeadapter, 1, 1),
        GetBlock(configuration, role_inputfilter, 1, 1),
        GetBlock(configuration, role_resampler, 1, 1),
        role_conditioner);
    return conditioner_;
}


std::unique_ptr<GNSSBlockInterface> GNSSBlockFactory::GetObservables(const ConfigurationInterface* configuration)
{
    const std::string empty_implementation;
    std::string implementation = configuration->property("Observables.implementation", empty_implementation);
    LOG(INFO) << "Getting Observables with implementation " << implementation;
    if (implementation != "Hybrid_Observables")
        {
            LOG(WARNING) << "Error in configuration file: please set Observables.implementation=Hybrid_Observables";
        }
    unsigned int Galileo_channels = configuration->property("Channels_1B.count", 0);
    Galileo_channels += configuration->property("Channels_5X.count", 0);
    Galileo_channels += configuration->property("Channels_7X.count", 0);
    Galileo_channels += configuration->property("Channels_E6.count", 0);
    unsigned int GPS_channels = configuration->property("Channels_1C.count", 0);
    GPS_channels += configuration->property("Channels_2S.count", 0);
    GPS_channels += configuration->property("Channels_L5.count", 0);
    unsigned int Glonass_channels = configuration->property("Channels_1G.count", 0);
    Glonass_channels += configuration->property("Channels_2G.count", 0);
    unsigned int Beidou_channels = configuration->property("Channels_B1.count", 0);
    Beidou_channels += configuration->property("Channels_B3.count", 0);
    unsigned int extra_channels = 1;  // For monitor channel sample counter
    return GetBlock(configuration, "Observables",
        Galileo_channels +
            GPS_channels +
            Glonass_channels +
            Beidou_channels +
            extra_channels,
        Galileo_channels +
            GPS_channels +
            Glonass_channels +
            Beidou_channels);
}


std::unique_ptr<GNSSBlockInterface> GNSSBlockFactory::GetPVT(const ConfigurationInterface* configuration)
{
    const std::string empty_implementation;
    std::string implementation = configuration->property("PVT.implementation", empty_implementation);
    LOG(INFO) << "Getting PVT with implementation " << implementation;
    if (implementation != "RTKLIB_PVT")
        {
            LOG(WARNING) << "Error in configuration file: please set PVT.implementation=RTKLIB_PVT";
        }
    unsigned int Galileo_channels = configuration->property("Channels_1B.count", 0);
    Galileo_channels += configuration->property("Channels_5X.count", 0);
    Galileo_channels += configuration->property("Channels_7X.count", 0);
    Galileo_channels += configuration->property("Channels_E6.count", 0);
    unsigned int GPS_channels = configuration->property("Channels_1C.count", 0);
    GPS_channels += configuration->property("Channels_2S.count", 0);
    GPS_channels += configuration->property("Channels_L5.count", 0);
    unsigned int Glonass_channels = configuration->property("Channels_1G.count", 0);
    Glonass_channels += configuration->property("Channels_2G.count", 0);
    unsigned int Beidou_channels = configuration->property("Channels_B1.count", 0);
    Beidou_channels += configuration->property("Channels_B3.count", 0);
    return GetBlock(configuration, "PVT",
        Galileo_channels + GPS_channels + Glonass_channels + Beidou_channels, 0);
}


// ************************** GNSS CHANNEL *************************************
std::unique_ptr<GNSSBlockInterface> GNSSBlockFactory::GetChannel(
    const ConfigurationInterface* configuration,
    const std::string& signal,
    int channel,
    Concurrent_Queue<pmt::pmt_t>* queue)
{
    // "appendix" is added to the "role" with the aim of Acquisition, Tracking and Telemetry Decoder adapters
    // can find their specific configurations for channels
    std::string aux = configuration->property("Acquisition_" + signal + std::to_string(channel) + impl_prop, std::string("W"));
    std::string appendix1;
    if (aux != "W")
        {
            appendix1 = std::to_string(channel);
        }

    aux = configuration->property("Tracking_" + signal + std::to_string(channel) + impl_prop, std::string("W"));
    std::string appendix2;
    if (aux != "W")
        {
            appendix2 = std::to_string(channel);
        }

    aux = configuration->property("TelemetryDecoder_" + signal + std::to_string(channel) + impl_prop, std::string("W"));
    std::string appendix3;
    if (aux != "W")
        {
            appendix3 = std::to_string(channel);
        }

    // Automatically detect input data type
    const std::string default_item_type("gr_complex");
    std::string acq_item_type = configuration->property("Acquisition_" + signal + appendix1 + item_prop, default_item_type);
    std::string trk_item_type = configuration->property("Tracking_" + signal + appendix2 + item_prop, default_item_type);
    if (acq_item_type != trk_item_type)
        {
            LOG(ERROR) << "Acquisition and Tracking blocks must have the same input data type!";
            return nullptr;
        }

    LOG(INFO) << "Instantiating Channel " << channel
              << " with Acquisition Implementation: "
              << configuration->property("Acquisition_" + signal + appendix1 + impl_prop, std::string("W"))
              << ", Tracking Implementation: "
              << configuration->property("Tracking_" + signal + appendix2 + impl_prop, std::string("W"))
              << ", Telemetry Decoder implementation: "
              << configuration->property("TelemetryDecoder_" + signal + appendix3 + impl_prop, std::string("W"));

    std::unique_ptr<AcquisitionInterface> acq_ = GetAcqBlock(configuration, "Acquisition_" + signal + appendix1, 1, 0);
    std::unique_ptr<TrackingInterface> trk_ = GetTrkBlock(configuration, "Tracking_" + signal + appendix2, 1, 1);
    std::unique_ptr<TelemetryDecoderInterface> tlm_ = GetTlmBlock(configuration, "TelemetryDecoder_" + signal + appendix3, 1, 1);

    if (acq_ == nullptr or trk_ == nullptr or tlm_ == nullptr)
        {
            return nullptr;
        }
    if (trk_->item_size() == 0)
        {
            LOG(ERROR) << trk_->role() << item_prop << "=" << acq_item_type << " is not defined for implementation " << trk_->implementation();
            return nullptr;
        }

    std::unique_ptr<GNSSBlockInterface> channel_ = std::make_unique<Channel>(configuration, channel,
        std::move(acq_),
        std::move(trk_),
        std::move(tlm_),
        "Channel", signal, queue);

    return channel_;
}


std::unique_ptr<std::vector<std::unique_ptr<GNSSBlockInterface>>> GNSSBlockFactory::GetChannels(
    const ConfigurationInterface* configuration,
    Concurrent_Queue<pmt::pmt_t>* queue)
{
    int channel_absolute_id = 0;

    const unsigned int Channels_1C_count = configuration->property("Channels_1C.count", 0);
    const unsigned int Channels_1B_count = configuration->property("Channels_1B.count", 0);
    const unsigned int Channels_1G_count = configuration->property("Channels_1G.count", 0);
    const unsigned int Channels_2G_count = configuration->property("Channels_2G.count", 0);
    const unsigned int Channels_2S_count = configuration->property("Channels_2S.count", 0);
    const unsigned int Channels_5X_count = configuration->property("Channels_5X.count", 0);
    const unsigned int Channels_L5_count = configuration->property("Channels_L5.count", 0);
    const unsigned int Channels_B1_count = configuration->property("Channels_B1.count", 0);
    const unsigned int Channels_B3_count = configuration->property("Channels_B3.count", 0);
    const unsigned int Channels_7X_count = configuration->property("Channels_7X.count", 0);
    const unsigned int Channels_E6_count = configuration->property("Channels_E6.count", 0);

    const unsigned int total_channels = Channels_1C_count +
                                        Channels_1B_count +
                                        Channels_1G_count +
                                        Channels_2S_count +
                                        Channels_2G_count +
                                        Channels_5X_count +
                                        Channels_L5_count +
                                        Channels_B1_count +
                                        Channels_B3_count +
                                        Channels_7X_count +
                                        Channels_E6_count;

    auto channels = std::make_unique<std::vector<std::unique_ptr<GNSSBlockInterface>>>(total_channels);
    try
        {
            // **************** GPS L1 C/A CHANNELS ****************************
            LOG(INFO) << "Getting " << Channels_1C_count << " GPS L1 C/A channels";

            for (unsigned int i = 0; i < Channels_1C_count; i++)
                {
                    // Store the channel into the vector of channels
                    channels->at(channel_absolute_id) = GetChannel(configuration,
                        std::string("1C"),
                        channel_absolute_id,
                        queue);
                    channel_absolute_id++;
                }

            // **************** GPS L2C (M) CHANNELS ***************************
            LOG(INFO) << "Getting " << Channels_2S_count << " GPS L2C (M) channels";

            for (unsigned int i = 0; i < Channels_2S_count; i++)
                {
                    // Store the channel into the vector of channels
                    channels->at(channel_absolute_id) = GetChannel(configuration,
                        std::string("2S"),
                        channel_absolute_id,
                        queue);
                    channel_absolute_id++;
                }

            // **************** GPS L5 CHANNELS ********************************
            LOG(INFO) << "Getting " << Channels_L5_count << " GPS L5 channels";

            for (unsigned int i = 0; i < Channels_L5_count; i++)
                {
                    // Store the channel into the vector of channels
                    channels->at(channel_absolute_id) = GetChannel(configuration,
                        std::string("L5"),
                        channel_absolute_id,
                        queue);
                    channel_absolute_id++;
                }

            // **************** GALILEO E1 B (I/NAV OS) CHANNELS ***************
            LOG(INFO) << "Getting " << Channels_1B_count << " GALILEO E1 B (I/NAV OS) channels";

            for (unsigned int i = 0; i < Channels_1B_count; i++)
                {
                    // Store the channel into the vector of channels
                    channels->at(channel_absolute_id) = GetChannel(configuration,
                        std::string("1B"),
                        channel_absolute_id,
                        queue);
                    channel_absolute_id++;
                }

            // **************** GALILEO E5a I (F/NAV OS) CHANNELS **************
            LOG(INFO) << "Getting " << Channels_5X_count << " GALILEO E5a I (F/NAV OS) channels";

            for (unsigned int i = 0; i < Channels_5X_count; i++)
                {
                    // Store the channel into the vector of channels
                    channels->at(channel_absolute_id) = GetChannel(configuration,
                        std::string("5X"),
                        channel_absolute_id,
                        queue);
                    channel_absolute_id++;
                }

            // **************** GALILEO E6 (B/C HAS) CHANNELS **************
            LOG(INFO) << "Getting " << Channels_E6_count << " GALILEO E6 (B/C HAS) channels";

            for (unsigned int i = 0; i < Channels_E6_count; i++)
                {
                    // Store the channel into the vector of channels
                    channels->at(channel_absolute_id) = GetChannel(configuration,
                        std::string("E6"),
                        channel_absolute_id,
                        queue);
                    channel_absolute_id++;
                }

            // **************** GLONASS L1 C/A CHANNELS ************************
            LOG(INFO) << "Getting " << Channels_1G_count << " GLONASS L1 C/A channels";

            for (unsigned int i = 0; i < Channels_1G_count; i++)
                {
                    // Store the channel into the vector of channels
                    channels->at(channel_absolute_id) = GetChannel(configuration,
                        std::string("1G"),
                        channel_absolute_id,
                        queue);
                    channel_absolute_id++;
                }

            // **************** GLONASS L2 C/A CHANNELS ************************
            LOG(INFO) << "Getting " << Channels_2G_count << " GLONASS L2 C/A channels";

            for (unsigned int i = 0; i < Channels_2G_count; i++)
                {
                    // Store the channel into the vector of channels
                    channels->at(channel_absolute_id) = GetChannel(configuration,
                        std::string("2G"),
                        channel_absolute_id,
                        queue);
                    channel_absolute_id++;
                }

            // **************** BEIDOU B1I CHANNELS ****************************
            LOG(INFO) << "Getting " << Channels_B1_count << " BEIDOU B1I channels";

            for (unsigned int i = 0; i < Channels_B1_count; i++)
                {
                    // Store the channel into the vector of channels
                    channels->at(channel_absolute_id) = GetChannel(configuration,
                        std::string("B1"),
                        channel_absolute_id,
                        queue);
                    channel_absolute_id++;
                }

            // **************** BEIDOU B3I CHANNELS ****************************
            LOG(INFO) << "Getting " << Channels_B3_count << " BEIDOU B3I channels";

            for (unsigned int i = 0; i < Channels_B3_count; i++)
                {
                    // Store the channel into the vector of channels
                    channels->at(channel_absolute_id) = GetChannel(configuration,
                        std::string("B3"),
                        channel_absolute_id,
                        queue);
                    channel_absolute_id++;
                }

            // **************** GALILEO E5b I (I/NAV OS) CHANNELS **************
            LOG(INFO) << "Getting " << Channels_7X_count << " GALILEO E5b I (I/NAV OS) channels";

            for (unsigned int i = 0; i < Channels_7X_count; i++)
                {
                    // Store the channel into the vector of channels
                    channels->at(channel_absolute_id) = GetChannel(configuration,
                        std::string("7X"),
                        channel_absolute_id,
                        queue);
                    channel_absolute_id++;
                }
        }
    catch (const std::exception& e)
        {
            LOG(WARNING) << e.what();
        }

    return channels;
}


/*
 * Returns the block with the required configuration and implementation
 *
 * PLEASE ADD YOUR NEW BLOCK HERE!!
 *
 * IMPORTANT NOTE: Acquisition, Tracking and telemetry blocks are only included here for testing purposes.
 * To be included in a channel they must be also be included in GetAcqBlock(), GetTrkBlock() and GetTlmBlock()
 * (see below)
 */
std::unique_ptr<GNSSBlockInterface> GNSSBlockFactory::GetBlock(
    const ConfigurationInterface* configuration,
    const std::string& role,
    unsigned int in_streams,
    unsigned int out_streams,
    Concurrent_Queue<pmt::pmt_t>* queue)
{
    std::unique_ptr<GNSSBlockInterface> block;
    const std::string implementation = configuration->property(role + impl_prop, "Pass_Through"s);

    try
        {
            // PASS THROUGH ------------------------------------------------------------
            if (implementation == "Pass_Through")
                {
                    std::unique_ptr<GNSSBlockInterface> block_ = std::make_unique<Pass_Through>(configuration, role, in_streams, out_streams);
                    block = std::move(block_);
                }

            // SIGNAL SOURCES ----------------------------------------------------------
            else if (implementation == "File_Signal_Source")
                {
                    std::unique_ptr<GNSSBlockInterface> block_ = std::make_unique<FileSignalSource>(configuration, role, in_streams,
                        out_streams, queue);
                    block = std::move(block_);
                }
            else if (implementation == "Multichannel_File_Signal_Source")
                {
                    std::unique_ptr<GNSSBlockInterface> block_ = std::make_unique<MultichannelFileSignalSource>(configuration, role, in_streams,
                        out_streams, queue);
                    block = std::move(block_);
                }
#if RAW_UDP
            else if (implementation == "Custom_UDP_Signal_Source")
                {
                    std::unique_ptr<GNSSBlockInterface> block_ = std::make_unique<CustomUDPSignalSource>(configuration, role, in_streams,
                        out_streams, queue);
                    block = std::move(block_);
                }
#endif
            else if (implementation == "Nsr_File_Signal_Source")
                {
                    std::unique_ptr<GNSSBlockInterface> block_ = std::make_unique<NsrFileSignalSource>(configuration, role, in_streams,
                        out_streams, queue);
                    block = std::move(block_);
                }
            else if (implementation == "Two_Bit_Cpx_File_Signal_Source")
                {
                    std::unique_ptr<GNSSBlockInterface> block_ = std::make_unique<TwoBitCpxFileSignalSource>(configuration, role, in_streams,
                        out_streams, queue);
                    block = std::move(block_);
                }
            else if (implementation == "Two_Bit_Packed_File_Signal_Source")
                {
                    std::unique_ptr<GNSSBlockInterface> block_ = std::make_unique<TwoBitPackedFileSignalSource>(configuration, role, in_streams,
                        out_streams, queue);
                    block = std::move(block_);
                }
            else if (implementation == "Spir_File_Signal_Source")
                {
                    std::unique_ptr<GNSSBlockInterface> block_ = std::make_unique<SpirFileSignalSource>(configuration, role, in_streams,
                        out_streams, queue);
                    block = std::move(block_);
                }
            else if (implementation == "Spir_GSS6450_File_Signal_Source")
                {
                    std::unique_ptr<GNSSBlockInterface> block_ = std::make_unique<SpirGSS6450FileSignalSource>(configuration, role, in_streams,
                        out_streams, queue);
                    block = std::move(block_);
                }
            else if (implementation == "RtlTcp_Signal_Source")
                {
                    std::unique_ptr<GNSSBlockInterface> block_ = std::make_unique<RtlTcpSignalSource>(configuration, role, in_streams,
                        out_streams, queue);
                    block = std::move(block_);
                }
            else if (implementation == "Labsat_Signal_Source")
                {
                    std::unique_ptr<GNSSBlockInterface> block_ = std::make_unique<LabsatSignalSource>(configuration, role, in_streams,
                        out_streams, queue);
                    block = std::move(block_);
                }
#if UHD_DRIVER
            else if (implementation == "UHD_Signal_Source")
                {
                    std::unique_ptr<GNSSBlockInterface> block_ = std::make_unique<UhdSignalSource>(configuration, role, in_streams,
                        out_streams, queue);
                    block = std::move(block_);
                }
#endif

#if GN3S_DRIVER
            else if (implementation == "GN3S_Signal_Source")
                {
                    std::unique_ptr<GNSSBlockInterface> block_ = std::make_unique<Gn3sSignalSource>(configuration, role, in_streams,
                        out_streams, queue);
                    block = std::move(block_);
                }
#endif

#if RAW_ARRAY_DRIVER
            else if (implementation == "Raw_Array_Signal_Source")
                {
                    std::unique_ptr<GNSSBlockInterface> block_ = std::make_unique<RawArraySignalSource>(configuration, role, in_streams,
                        out_streams, queue);
                    block = std::move(block_);
                }
#endif

#if OSMOSDR_DRIVER
            else if (implementation == "Osmosdr_Signal_Source")
                {
                    std::unique_ptr<GNSSBlockInterface> block_ = std::make_unique<OsmosdrSignalSource>(configuration, role, in_streams,
                        out_streams, queue);
                    block = std::move(block_);
                }
#endif

#if PLUTOSDR_DRIVER
            else if (implementation == "Plutosdr_Signal_Source")
                {
                    std::unique_ptr<GNSSBlockInterface> block_ = std::make_unique<PlutosdrSignalSource>(configuration, role, in_streams,
                        out_streams, queue);
                    block = std::move(block_);
                }
#endif

#if FMCOMMS2_DRIVER
            else if (implementation == "Fmcomms2_Signal_Source")
                {
                    std::unique_ptr<GNSSBlockInterface> block_ = std::make_unique<Fmcomms2SignalSource>(configuration, role, in_streams,
                        out_streams, queue);
                    block = std::move(block_);
                }
#endif

#if FLEXIBAND_DRIVER
            else if (implementation == "Flexiband_Signal_Source")
                {
                    std::unique_ptr<GNSSBlockInterface> block_ = std::make_unique<FlexibandSignalSource>(configuration, role, in_streams,
                        out_streams, queue);
                    block = std::move(block_);
                }
#endif

#if AD9361_DRIVER
            // The AD9361_DRIVER Driver must be instantiated last. In this way, when using the FPGA, and when using the GNSS receiver
            // in post-processing mode, the receiver is configured and ready when the DMA starts sending samples to the receiver.
            else if (implementation == "Ad9361_Fpga_Signal_Source")
                {
                    std::unique_ptr<GNSSBlockInterface> block_ = std::make_unique<Ad9361FpgaSignalSource>(configuration, role, in_streams,
                        out_streams, queue);
                    block = std::move(block_);
                }
#endif

            // DATA TYPE ADAPTER -----------------------------------------------------------
            else if (implementation == "Byte_To_Short")
                {
                    std::unique_ptr<GNSSBlockInterface> block_ = std::make_unique<ByteToShort>(configuration, role, in_streams,
                        out_streams);
                    block = std::move(block_);
                }
            else if (implementation == "Ibyte_To_Cbyte")
                {
                    std::unique_ptr<GNSSBlockInterface> block_ = std::make_unique<IbyteToCbyte>(configuration, role, in_streams,
                        out_streams);
                    block = std::move(block_);
                }
            else if (implementation == "Ibyte_To_Cshort")
                {
                    std::unique_ptr<GNSSBlockInterface> block_ = std::make_unique<IbyteToCshort>(configuration, role, in_streams,
                        out_streams);
                    block = std::move(block_);
                }
            else if (implementation == "Ibyte_To_Complex")
                {
                    std::unique_ptr<GNSSBlockInterface> block_ = std::make_unique<IbyteToComplex>(configuration, role, in_streams,
                        out_streams);
                    block = std::move(block_);
                }
            else if (implementation == "Ishort_To_Cshort")
                {
                    std::unique_ptr<GNSSBlockInterface> block_ = std::make_unique<IshortToCshort>(configuration, role, in_streams,
                        out_streams);
                    block = std::move(block_);
                }
            else if (implementation == "Ishort_To_Complex")
                {
                    std::unique_ptr<GNSSBlockInterface> block_ = std::make_unique<IshortToComplex>(configuration, role, in_streams,
                        out_streams);
                    block = std::move(block_);
                }

            // INPUT FILTER ------------------------------------------------------------
            else if (implementation == "Fir_Filter")
                {
                    std::unique_ptr<GNSSBlockInterface> block_ = std::make_unique<FirFilter>(configuration, role, in_streams,
                        out_streams);
                    block = std::move(block_);
                }
            else if (implementation == "Freq_Xlating_Fir_Filter")
                {
                    std::unique_ptr<GNSSBlockInterface> block_ = std::make_unique<FreqXlatingFirFilter>(configuration, role, in_streams,
                        out_streams);
                    block = std::move(block_);
                }
            else if (implementation == "Beamformer_Filter")
                {
                    std::unique_ptr<GNSSBlockInterface> block_ = std::make_unique<BeamformerFilter>(configuration, role, in_streams,
                        out_streams);
                    block = std::move(block_);
                }
            else if (implementation == "Pulse_Blanking_Filter")
                {
                    std::unique_ptr<GNSSBlockInterface> block_ = std::make_unique<PulseBlankingFilter>(configuration, role, in_streams,
                        out_streams);
                    block = std::move(block_);
                }
            else if (implementation == "Notch_Filter")
                {
                    std::unique_ptr<GNSSBlockInterface> block_ = std::make_unique<NotchFilter>(configuration, role, in_streams,
                        out_streams);
                    block = std::move(block_);
                }
            else if (implementation == "Notch_Filter_Lite")
                {
                    std::unique_ptr<GNSSBlockInterface> block_ = std::make_unique<NotchFilterLite>(configuration, role, in_streams,
                        out_streams);
                    block = std::move(block_);
                }

            // RESAMPLER ---------------------------------------------------------------
            else if (implementation == "Direct_Resampler")
                {
                    std::unique_ptr<GNSSBlockInterface> block_ = std::make_unique<DirectResamplerConditioner>(configuration, role,
                        in_streams, out_streams);
                    block = std::move(block_);
                }

            else if ((implementation == "Fractional_Resampler") || (implementation == "Mmse_Resampler"))
                {
                    std::unique_ptr<GNSSBlockInterface> block_ = std::make_unique<MmseResamplerConditioner>(configuration, role,
                        in_streams, out_streams);
                    block = std::move(block_);
                }

            // ACQUISITION BLOCKS ------------------------------------------------------
            else if (implementation == "GPS_L1_CA_PCPS_Acquisition")
                {
                    std::unique_ptr<GNSSBlockInterface> block_ = std::make_unique<GpsL1CaPcpsAcquisition>(configuration, role, in_streams,
                        out_streams);
                    block = std::move(block_);
                }
            else if (implementation == "GPS_L1_CA_PCPS_Assisted_Acquisition")
                {
                    std::unique_ptr<GNSSBlockInterface> block_ = std::make_unique<GpsL1CaPcpsAssistedAcquisition>(configuration, role, in_streams,
                        out_streams);
                    block = std::move(block_);
                }
            else if (implementation == "GPS_L1_CA_PCPS_Tong_Acquisition")
                {
                    std::unique_ptr<GNSSBlockInterface> block_ = std::make_unique<GpsL1CaPcpsTongAcquisition>(configuration, role, in_streams,
                        out_streams);
                    block = std::move(block_);
                }
            else if (implementation == "GPS_L1_CA_PCPS_Acquisition_Fine_Doppler")
                {
                    std::unique_ptr<GNSSBlockInterface> block_ = std::make_unique<GpsL1CaPcpsAcquisitionFineDoppler>(configuration, role, in_streams,
                        out_streams);
                    block = std::move(block_);
                }
            else if (implementation == "GPS_L1_CA_PCPS_QuickSync_Acquisition")
                {
                    std::unique_ptr<GNSSBlockInterface> block_ = std::make_unique<GpsL1CaPcpsQuickSyncAcquisition>(configuration, role, in_streams,
                        out_streams);
                    block = std::move(block_);
                }
            else if (implementation == "GPS_L2_M_PCPS_Acquisition")
                {
                    std::unique_ptr<AcquisitionInterface> block_ = std::make_unique<GpsL2MPcpsAcquisition>(configuration, role, in_streams,
                        out_streams);
                    block = std::move(block_);
                }
            else if (implementation == "GPS_L5i_PCPS_Acquisition")
                {
                    std::unique_ptr<AcquisitionInterface> block_ = std::make_unique<GpsL5iPcpsAcquisition>(configuration, role, in_streams,
                        out_streams);
                    block = std::move(block_);
                }
            else if (implementation == "Galileo_E1_PCPS_Ambiguous_Acquisition")
                {
                    std::unique_ptr<GNSSBlockInterface> block_ = std::make_unique<GalileoE1PcpsAmbiguousAcquisition>(configuration, role, in_streams,
                        out_streams);
                    block = std::move(block_);
                }
            else if (implementation == "Galileo_E1_PCPS_8ms_Ambiguous_Acquisition")
                {
                    std::unique_ptr<GNSSBlockInterface> block_ = std::make_unique<GalileoE1Pcps8msAmbiguousAcquisition>(configuration, role, in_streams,
                        out_streams);
                    block = std::move(block_);
                }
            else if (implementation == "Galileo_E1_PCPS_Tong_Ambiguous_Acquisition")
                {
                    std::unique_ptr<GNSSBlockInterface> block_ = std::make_unique<GalileoE1PcpsTongAmbiguousAcquisition>(configuration, role, in_streams,
                        out_streams);
                    block = std::move(block_);
                }
            else if (implementation == "Galileo_E1_PCPS_CCCWSR_Ambiguous_Acquisition")
                {
                    std::unique_ptr<GNSSBlockInterface> block_ = std::make_unique<GalileoE1PcpsCccwsrAmbiguousAcquisition>(configuration, role, in_streams,
                        out_streams);
                    block = std::move(block_);
                }
            else if (implementation == "Galileo_E1_PCPS_QuickSync_Ambiguous_Acquisition")
                {
                    std::unique_ptr<GNSSBlockInterface> block_ = std::make_unique<GalileoE1PcpsQuickSyncAmbiguousAcquisition>(configuration, role, in_streams,
                        out_streams);
                    block = std::move(block_);
                }
            else if (implementation == "Galileo_E5a_Noncoherent_IQ_Acquisition_CAF")
                {
                    std::unique_ptr<GNSSBlockInterface> block_ = std::make_unique<GalileoE5aNoncoherentIQAcquisitionCaf>(configuration, role, in_streams,
                        out_streams);
                    block = std::move(block_);
                }
            else if (implementation == "Galileo_E5a_Pcps_Acquisition")
                {
                    std::unique_ptr<GNSSBlockInterface> block_ = std::make_unique<GalileoE5aPcpsAcquisition>(configuration, role, in_streams,
                        out_streams);
                    block = std::move(block_);
                }
            else if (implementation == "Galileo_E5b_PCPS_Acquisition")
                {
                    std::unique_ptr<GNSSBlockInterface> block_ = std::make_unique<GalileoE5bPcpsAcquisition>(configuration, role, in_streams,
                        out_streams);
                    block = std::move(block_);
                }
            else if (implementation == "Galileo_E6_PCPS_Acquisition")
                {
                    std::unique_ptr<GNSSBlockInterface> block_ = std::make_unique<GalileoE6PcpsAcquisition>(configuration, role, in_streams,
                        out_streams);
                    block = std::move(block_);
                }
            else if (implementation == "GLONASS_L1_CA_PCPS_Acquisition")
                {
                    std::unique_ptr<AcquisitionInterface> block_ = std::make_unique<GlonassL1CaPcpsAcquisition>(configuration, role, in_streams,
                        out_streams);
                    block = std::move(block_);
                }
            else if (implementation == "GLONASS_L2_CA_PCPS_Acquisition")
                {
                    std::unique_ptr<AcquisitionInterface> block_ = std::make_unique<GlonassL2CaPcpsAcquisition>(configuration, role, in_streams,
                        out_streams);
                    block = std::move(block_);
                }
            else if (implementation == "BEIDOU_B1I_PCPS_Acquisition")
                {
                    std::unique_ptr<AcquisitionInterface> block_ = std::make_unique<BeidouB1iPcpsAcquisition>(configuration, role, in_streams,
                        out_streams);
                    block = std::move(block_);
                }
            else if (implementation == "BEIDOU_B3I_PCPS_Acquisition")
                {
                    std::unique_ptr<AcquisitionInterface> block_ = std::make_unique<BeidouB3iPcpsAcquisition>(configuration, role, in_streams,
                        out_streams);
                    block = std::move(block_);
                }
#if OPENCL_BLOCKS
            else if (implementation == "GPS_L1_CA_PCPS_OpenCl_Acquisition")
                {
                    std::unique_ptr<GNSSBlockInterface> block_ = std::make_unique<GpsL1CaPcpsOpenClAcquisition>(configuration, role, in_streams,
                        out_streams);
                    block = std::move(block_);
                }
#endif
#if ENABLE_FPGA
            else if (implementation == "GPS_L1_CA_PCPS_Acquisition_Fpga")
                {
                    std::unique_ptr<GNSSBlockInterface> block_ = std::make_unique<GpsL1CaPcpsAcquisitionFpga>(configuration, role, in_streams,
                        out_streams);
                    block = std::move(block_);
                }
            else if (implementation == "Galileo_E1_PCPS_Ambiguous_Acquisition_Fpga")
                {
                    std::unique_ptr<GNSSBlockInterface> block_ = std::make_unique<GalileoE1PcpsAmbiguousAcquisitionFpga>(configuration, role, in_streams,
                        out_streams);
                    block = std::move(block_);
                }
            else if (implementation == "GPS_L2_M_PCPS_Acquisition_Fpga")
                {
                    std::unique_ptr<GNSSBlockInterface> block_ = std::make_unique<GpsL2MPcpsAcquisitionFpga>(configuration, role, in_streams,
                        out_streams);
                    block = std::move(block_);
                }
            else if (implementation == "GPS_L5i_PCPS_Acquisition_Fpga")
                {
                    std::unique_ptr<AcquisitionInterface> block_ = std::make_unique<GpsL5iPcpsAcquisitionFpga>(configuration, role, in_streams,
                        out_streams);
                    block = std::move(block_);
                }
            else if (implementation == "Galileo_E5a_Pcps_Acquisition_Fpga")
                {
                    std::unique_ptr<GNSSBlockInterface> block_ = std::make_unique<GalileoE5aPcpsAcquisitionFpga>(configuration, role, in_streams,
                        out_streams);
                    block = std::move(block_);
                }
            else if (implementation == "Galileo_E5b_PCPS_Acquisition_FPGA")
                {
                    std::unique_ptr<AcquisitionInterface> block_ = std::make_unique<GalileoE5bPcpsAcquisitionFpga>(configuration, role, in_streams,
                        out_streams);
                    block = std::move(block_);
                }
#endif

<<<<<<< HEAD
    // TRACKING BLOCKS ---------------------------------------------------------
    else if (implementation == "GPS_L1_CA_DLL_PLL_Tracking")
        {
            std::unique_ptr<GNSSBlockInterface> block_ = std::make_unique<GpsL1CaDllPllTracking>(configuration, role, in_streams,
                out_streams);
            block = std::move(block_);
        }
    else if (implementation == "GPS_L1_CA_KF_Tracking")
        {
            std::unique_ptr<GNSSBlockInterface> block_ = std::make_unique<GpsL1CaKfTracking>(configuration, role, in_streams,
                out_streams);
            block = std::move(block_);
        }
    else if (implementation == "GPS_L1_CA_KF_VTL_Tracking")
        {
            std::unique_ptr<GNSSBlockInterface> block_ = std::make_unique<GpsL1CaKfVtlTracking>(configuration, role, in_streams,
                out_streams);
            block = std::move(block_);
        }
    else if (implementation == "GPS_L1_CA_TCP_CONNECTOR_Tracking")
        {
            std::unique_ptr<GNSSBlockInterface> block_ = std::make_unique<GpsL1CaTcpConnectorTracking>(configuration, role, in_streams,
                out_streams);
            block = std::move(block_);
        }
    else if (implementation == "GPS_L2_M_DLL_PLL_Tracking")
        {
            std::unique_ptr<GNSSBlockInterface> block_ = std::make_unique<GpsL2MDllPllTracking>(configuration, role, in_streams,
                out_streams);
            block = std::move(block_);
        }
    else if ((implementation == "GPS_L5i_DLL_PLL_Tracking") or (implementation == "GPS_L5_DLL_PLL_Tracking"))
        {
            std::unique_ptr<GNSSBlockInterface> block_ = std::make_unique<GpsL5DllPllTracking>(configuration, role, in_streams,
                out_streams);
            block = std::move(block_);
        }
    else if (implementation == "Galileo_E1_DLL_PLL_VEML_Tracking")
        {
            std::unique_ptr<GNSSBlockInterface> block_ = std::make_unique<GalileoE1DllPllVemlTracking>(configuration, role, in_streams,
                out_streams);
            block = std::move(block_);
        }
    else if (implementation == "Galileo_E1_TCP_CONNECTOR_Tracking")
        {
            std::unique_ptr<GNSSBlockInterface> block_ = std::make_unique<GalileoE1TcpConnectorTracking>(configuration, role, in_streams,
                out_streams);
            block = std::move(block_);
        }
    else if (implementation == "Galileo_E5a_DLL_PLL_Tracking")
        {
            std::unique_ptr<GNSSBlockInterface> block_ = std::make_unique<GalileoE5aDllPllTracking>(configuration, role, in_streams,
                out_streams);
            block = std::move(block_);
        }
    else if (implementation == "Galileo_E5b_DLL_PLL_Tracking")
        {
            std::unique_ptr<GNSSBlockInterface> block_ = std::make_unique<GalileoE5bDllPllTracking>(configuration, role, in_streams,
                out_streams);
            block = std::move(block_);
        }
    else if (implementation == "Galileo_E6_DLL_PLL_Tracking")
        {
            std::unique_ptr<GNSSBlockInterface> block_ = std::make_unique<GalileoE6DllPllTracking>(configuration, role, in_streams,
                out_streams);
            block = std::move(block_);
        }
    else if (implementation == "GLONASS_L1_CA_DLL_PLL_Tracking")
        {
            std::unique_ptr<GNSSBlockInterface> block_ = std::make_unique<GlonassL1CaDllPllTracking>(configuration, role, in_streams,
                out_streams);
            block = std::move(block_);
        }
    else if (implementation == "GLONASS_L1_CA_DLL_PLL_C_Aid_Tracking")
        {
            std::unique_ptr<GNSSBlockInterface> block_ = std::make_unique<GlonassL1CaDllPllCAidTracking>(configuration, role, in_streams,
                out_streams);
            block = std::move(block_);
        }
    else if (implementation == "GLONASS_L2_CA_DLL_PLL_Tracking")
        {
            std::unique_ptr<GNSSBlockInterface> block_ = std::make_unique<GlonassL2CaDllPllTracking>(configuration, role, in_streams,
                out_streams);
            block = std::move(block_);
        }
    else if (implementation == "GLONASS_L2_CA_DLL_PLL_C_Aid_Tracking")
        {
            std::unique_ptr<GNSSBlockInterface> block_ = std::make_unique<GlonassL2CaDllPllCAidTracking>(configuration, role, in_streams,
                out_streams);
            block = std::move(block_);
        }
    else if (implementation == "BEIDOU_B1I_DLL_PLL_Tracking")
        {
            std::unique_ptr<GNSSBlockInterface> block_ = std::make_unique<BeidouB1iDllPllTracking>(configuration, role, in_streams,
                out_streams);
            block = std::move(block_);
        }
    else if (implementation == "BEIDOU_B3I_DLL_PLL_Tracking")
        {
            std::unique_ptr<GNSSBlockInterface> block_ = std::make_unique<BeidouB3iDllPllTracking>(configuration, role, in_streams,
                out_streams);
            block = std::move(block_);
        }
=======
            // TRACKING BLOCKS ---------------------------------------------------------
            else if (implementation == "GPS_L1_CA_DLL_PLL_Tracking")
                {
                    std::unique_ptr<GNSSBlockInterface> block_ = std::make_unique<GpsL1CaDllPllTracking>(configuration, role, in_streams,
                        out_streams);
                    block = std::move(block_);
                }
            else if (implementation == "GPS_L1_CA_KF_Tracking")
                {
                    std::unique_ptr<GNSSBlockInterface> block_ = std::make_unique<GpsL1CaKfTracking>(configuration, role, in_streams,
                        out_streams);
                    block = std::move(block_);
                }
            else if (implementation == "GPS_L1_CA_TCP_CONNECTOR_Tracking")
                {
                    std::unique_ptr<GNSSBlockInterface> block_ = std::make_unique<GpsL1CaTcpConnectorTracking>(configuration, role, in_streams,
                        out_streams);
                    block = std::move(block_);
                }
            else if (implementation == "GPS_L2_M_DLL_PLL_Tracking")
                {
                    std::unique_ptr<GNSSBlockInterface> block_ = std::make_unique<GpsL2MDllPllTracking>(configuration, role, in_streams,
                        out_streams);
                    block = std::move(block_);
                }
            else if ((implementation == "GPS_L5i_DLL_PLL_Tracking") or (implementation == "GPS_L5_DLL_PLL_Tracking"))
                {
                    std::unique_ptr<GNSSBlockInterface> block_ = std::make_unique<GpsL5DllPllTracking>(configuration, role, in_streams,
                        out_streams);
                    block = std::move(block_);
                }
            else if (implementation == "Galileo_E1_DLL_PLL_VEML_Tracking")
                {
                    std::unique_ptr<GNSSBlockInterface> block_ = std::make_unique<GalileoE1DllPllVemlTracking>(configuration, role, in_streams,
                        out_streams);
                    block = std::move(block_);
                }
            else if (implementation == "Galileo_E1_TCP_CONNECTOR_Tracking")
                {
                    std::unique_ptr<GNSSBlockInterface> block_ = std::make_unique<GalileoE1TcpConnectorTracking>(configuration, role, in_streams,
                        out_streams);
                    block = std::move(block_);
                }
            else if (implementation == "Galileo_E5a_DLL_PLL_Tracking")
                {
                    std::unique_ptr<GNSSBlockInterface> block_ = std::make_unique<GalileoE5aDllPllTracking>(configuration, role, in_streams,
                        out_streams);
                    block = std::move(block_);
                }
            else if (implementation == "Galileo_E5b_DLL_PLL_Tracking")
                {
                    std::unique_ptr<GNSSBlockInterface> block_ = std::make_unique<GalileoE5bDllPllTracking>(configuration, role, in_streams,
                        out_streams);
                    block = std::move(block_);
                }
            else if (implementation == "Galileo_E6_DLL_PLL_Tracking")
                {
                    std::unique_ptr<GNSSBlockInterface> block_ = std::make_unique<GalileoE6DllPllTracking>(configuration, role, in_streams,
                        out_streams);
                    block = std::move(block_);
                }
            else if (implementation == "GLONASS_L1_CA_DLL_PLL_Tracking")
                {
                    std::unique_ptr<GNSSBlockInterface> block_ = std::make_unique<GlonassL1CaDllPllTracking>(configuration, role, in_streams,
                        out_streams);
                    block = std::move(block_);
                }
            else if (implementation == "GLONASS_L1_CA_DLL_PLL_C_Aid_Tracking")
                {
                    std::unique_ptr<GNSSBlockInterface> block_ = std::make_unique<GlonassL1CaDllPllCAidTracking>(configuration, role, in_streams,
                        out_streams);
                    block = std::move(block_);
                }
            else if (implementation == "GLONASS_L2_CA_DLL_PLL_Tracking")
                {
                    std::unique_ptr<GNSSBlockInterface> block_ = std::make_unique<GlonassL2CaDllPllTracking>(configuration, role, in_streams,
                        out_streams);
                    block = std::move(block_);
                }
            else if (implementation == "GLONASS_L2_CA_DLL_PLL_C_Aid_Tracking")
                {
                    std::unique_ptr<GNSSBlockInterface> block_ = std::make_unique<GlonassL2CaDllPllCAidTracking>(configuration, role, in_streams,
                        out_streams);
                    block = std::move(block_);
                }
            else if (implementation == "BEIDOU_B1I_DLL_PLL_Tracking")
                {
                    std::unique_ptr<GNSSBlockInterface> block_ = std::make_unique<BeidouB1iDllPllTracking>(configuration, role, in_streams,
                        out_streams);
                    block = std::move(block_);
                }
            else if (implementation == "BEIDOU_B3I_DLL_PLL_Tracking")
                {
                    std::unique_ptr<GNSSBlockInterface> block_ = std::make_unique<BeidouB3iDllPllTracking>(configuration, role, in_streams,
                        out_streams);
                    block = std::move(block_);
                }
>>>>>>> 927b9109
#if CUDA_GPU_ACCEL
            else if (implementation == "GPS_L1_CA_DLL_PLL_Tracking_GPU")
                {
                    std::unique_ptr<GNSSBlockInterface> block_ = std::make_unique<GpsL1CaDllPllTrackingGPU>(configuration, role, in_streams,
                        out_streams);
                    block = std::move(block_);
                }
#endif
#if ENABLE_FPGA
            else if (implementation == "GPS_L1_CA_DLL_PLL_Tracking_Fpga")
                {
                    std::unique_ptr<TrackingInterface> block_ = std::make_unique<GpsL1CaDllPllTrackingFpga>(configuration, role, in_streams,
                        out_streams);
                    block = std::move(block_);
                }
            else if (implementation == "Galileo_E1_DLL_PLL_VEML_Tracking_Fpga")
                {
                    std::unique_ptr<TrackingInterface> block_ = std::make_unique<GalileoE1DllPllVemlTrackingFpga>(configuration, role, in_streams,
                        out_streams);
                    block = std::move(block_);
                }
            else if (implementation == "GPS_L2_M_DLL_PLL_Tracking_Fpga")
                {
                    std::unique_ptr<GNSSBlockInterface> block_ = std::make_unique<GpsL2MDllPllTrackingFpga>(configuration, role, in_streams,
                        out_streams);
                    block = std::move(block_);
                }
            else if ((implementation == "GPS_L5i_DLL_PLL_Tracking_Fpga") or (implementation == "GPS_L5_DLL_PLL_Tracking_Fpga"))
                {
                    std::unique_ptr<GNSSBlockInterface> block_ = std::make_unique<GpsL5DllPllTrackingFpga>(configuration, role, in_streams,
                        out_streams);
                    block = std::move(block_);
                }
            else if (implementation == "Galileo_E5a_DLL_PLL_Tracking_Fpga")
                {
                    std::unique_ptr<GNSSBlockInterface> block_ = std::make_unique<GalileoE5aDllPllTrackingFpga>(configuration, role, in_streams,
                        out_streams);
                    block = std::move(block_);
                }
#endif

            // TELEMETRY DECODERS ------------------------------------------------------
            else if (implementation == "GPS_L1_CA_Telemetry_Decoder")
                {
                    std::unique_ptr<GNSSBlockInterface> block_ = std::make_unique<GpsL1CaTelemetryDecoder>(configuration, role, in_streams,
                        out_streams);
                    block = std::move(block_);
                }
            else if (implementation == "GPS_L2C_Telemetry_Decoder")
                {
                    std::unique_ptr<GNSSBlockInterface> block_ = std::make_unique<GpsL2CTelemetryDecoder>(configuration, role, in_streams,
                        out_streams);
                    block = std::move(block_);
                }
            else if (implementation == "GPS_L5_Telemetry_Decoder")
                {
                    std::unique_ptr<GNSSBlockInterface> block_ = std::make_unique<GpsL5TelemetryDecoder>(configuration, role, in_streams,
                        out_streams);
                    block = std::move(block_);
                }
            else if (implementation == "SBAS_L1_Telemetry_Decoder")
                {
                    std::unique_ptr<GNSSBlockInterface> block_ = std::make_unique<SbasL1TelemetryDecoder>(configuration, role, in_streams,
                        out_streams);
                    block = std::move(block_);
                }
            else if (implementation == "Galileo_E1B_Telemetry_Decoder")
                {
                    std::unique_ptr<GNSSBlockInterface> block_ = std::make_unique<GalileoE1BTelemetryDecoder>(configuration, role, in_streams,
                        out_streams);
                    block = std::move(block_);
                }
            else if (implementation == "Galileo_E5a_Telemetry_Decoder")
                {
                    std::unique_ptr<GNSSBlockInterface> block_ = std::make_unique<GalileoE5aTelemetryDecoder>(configuration, role, in_streams,
                        out_streams);
                    block = std::move(block_);
                }
            else if (implementation == "Galileo_E5b_Telemetry_Decoder")
                {
                    std::unique_ptr<GNSSBlockInterface> block_ = std::make_unique<GalileoE5bTelemetryDecoder>(configuration, role, in_streams,
                        out_streams);
                    block = std::move(block_);
                }
            else if (implementation == "Galileo_E6_Telemetry_Decoder")
                {
                    std::unique_ptr<GNSSBlockInterface> block_ = std::make_unique<GalileoE6TelemetryDecoder>(configuration, role, in_streams,
                        out_streams);
                    block = std::move(block_);
                }
            else if (implementation == "GLONASS_L1_CA_Telemetry_Decoder")
                {
                    std::unique_ptr<GNSSBlockInterface> block_ = std::make_unique<GlonassL1CaTelemetryDecoder>(configuration, role, in_streams,
                        out_streams);
                    block = std::move(block_);
                }
            else if (implementation == "GLONASS_L2_CA_Telemetry_Decoder")
                {
                    std::unique_ptr<GNSSBlockInterface> block_ = std::make_unique<GlonassL2CaTelemetryDecoder>(configuration, role, in_streams,
                        out_streams);
                    block = std::move(block_);
                }
            else if (implementation == "BEIDOU_B1I_Telemetry_Decoder")
                {
                    std::unique_ptr<GNSSBlockInterface> block_ = std::make_unique<BeidouB1iTelemetryDecoder>(configuration, role, in_streams,
                        out_streams);
                    block = std::move(block_);
                }
            else if (implementation == "BEIDOU_B3I_Telemetry_Decoder")
                {
                    std::unique_ptr<GNSSBlockInterface> block_ = std::make_unique<BeidouB3iTelemetryDecoder>(configuration, role, in_streams,
                        out_streams);
                    block = std::move(block_);
                }

            // OBSERVABLES -------------------------------------------------------------
            else if ((implementation == "Hybrid_Observables") || (implementation == "GPS_L1_CA_Observables") || (implementation == "GPS_L2C_Observables") ||
                     (implementation == "Galileo_E5A_Observables"))
                {
                    std::unique_ptr<GNSSBlockInterface> block_ = std::make_unique<HybridObservables>(configuration, role, in_streams,
                        out_streams);
                    block = std::move(block_);
                }

            // PVT ---------------------------------------------------------------------
            else if ((implementation == "RTKLIB_PVT") || (implementation == "GPS_L1_CA_PVT") || (implementation == "Galileo_E1_PVT") || (implementation == "Hybrid_PVT"))
                {
                    std::unique_ptr<GNSSBlockInterface> block_ = std::make_unique<Rtklib_Pvt>(configuration, role, in_streams,
                        out_streams);
                    block = std::move(block_);
                }

            else
                {
                    // Consider making this a fatal error, terminating the program. Unfortunately, existing unit tests expect otherwise
                    LOG(ERROR) << role << "." << implementation << ": Undefined implementation for block";
                }
        }
    catch (const std::exception& e)
        {
            std::cout << "GNSS-SDR program ended.\n";
            exit(1);
        }
    return block;
}


/*
 *
 * PLEASE ADD YOUR NEW BLOCK HERE!!
 *
 * Not very elegant, Acq, Trk and Tlm blocks must be added here, too.
 * To be improved!
 */
std::unique_ptr<AcquisitionInterface> GNSSBlockFactory::GetAcqBlock(
    const ConfigurationInterface* configuration,
    const std::string& role,
    unsigned int in_streams,
    unsigned int out_streams)
{
    std::unique_ptr<AcquisitionInterface> block;
    const std::string implementation = configuration->property(role + impl_prop, "Wrong"s);

    // ACQUISITION BLOCKS ------------------------------------------------------
    if (implementation == "GPS_L1_CA_PCPS_Acquisition")
        {
            std::unique_ptr<AcquisitionInterface> block_ = std::make_unique<GpsL1CaPcpsAcquisition>(configuration, role, in_streams,
                out_streams);
            block = std::move(block_);
        }
    else if (implementation == "GPS_L1_CA_PCPS_Assisted_Acquisition")
        {
            std::unique_ptr<AcquisitionInterface> block_ = std::make_unique<GpsL1CaPcpsAssistedAcquisition>(configuration, role, in_streams,
                out_streams);
            block = std::move(block_);
        }
    else if (implementation == "GPS_L1_CA_PCPS_Tong_Acquisition")
        {
            std::unique_ptr<AcquisitionInterface> block_ = std::make_unique<GpsL1CaPcpsTongAcquisition>(configuration, role, in_streams,
                out_streams);
            block = std::move(block_);
        }
    else if (implementation == "GPS_L1_CA_PCPS_Acquisition_Fine_Doppler")
        {
            std::unique_ptr<AcquisitionInterface> block_ = std::make_unique<GpsL1CaPcpsAcquisitionFineDoppler>(configuration, role, in_streams,
                out_streams);
            block = std::move(block_);
        }
    else if (implementation == "GPS_L1_CA_PCPS_QuickSync_Acquisition")
        {
            std::unique_ptr<AcquisitionInterface> block_ = std::make_unique<GpsL1CaPcpsQuickSyncAcquisition>(configuration, role, in_streams,
                out_streams);
            block = std::move(block_);
        }
    else if (implementation == "GPS_L2_M_PCPS_Acquisition")
        {
            std::unique_ptr<AcquisitionInterface> block_ = std::make_unique<GpsL2MPcpsAcquisition>(configuration, role, in_streams,
                out_streams);
            block = std::move(block_);
        }
    else if (implementation == "GPS_L5i_PCPS_Acquisition")
        {
            std::unique_ptr<AcquisitionInterface> block_ = std::make_unique<GpsL5iPcpsAcquisition>(configuration, role, in_streams,
                out_streams);
            block = std::move(block_);
        }
    else if (implementation == "Galileo_E1_PCPS_Ambiguous_Acquisition")
        {
            std::unique_ptr<AcquisitionInterface> block_ = std::make_unique<GalileoE1PcpsAmbiguousAcquisition>(configuration, role, in_streams,
                out_streams);
            block = std::move(block_);
        }
    else if (implementation == "Galileo_E1_PCPS_8ms_Ambiguous_Acquisition")
        {
            std::unique_ptr<AcquisitionInterface> block_ = std::make_unique<GalileoE1Pcps8msAmbiguousAcquisition>(configuration, role, in_streams,
                out_streams);
            block = std::move(block_);
        }
    else if (implementation == "Galileo_E1_PCPS_Tong_Ambiguous_Acquisition")
        {
            std::unique_ptr<AcquisitionInterface> block_ = std::make_unique<GalileoE1PcpsTongAmbiguousAcquisition>(configuration, role, in_streams,
                out_streams);
            block = std::move(block_);
        }
    else if (implementation == "Galileo_E1_PCPS_CCCWSR_Ambiguous_Acquisition")
        {
            std::unique_ptr<AcquisitionInterface> block_ = std::make_unique<GalileoE1PcpsCccwsrAmbiguousAcquisition>(configuration, role, in_streams,
                out_streams);
            block = std::move(block_);
        }

    else if (implementation == "Galileo_E1_PCPS_QuickSync_Ambiguous_Acquisition")
        {
            std::unique_ptr<AcquisitionInterface> block_ = std::make_unique<GalileoE1PcpsQuickSyncAmbiguousAcquisition>(configuration, role, in_streams,
                out_streams);
            block = std::move(block_);
        }
    else if (implementation == "Galileo_E5a_Noncoherent_IQ_Acquisition_CAF")
        {
            std::unique_ptr<AcquisitionInterface> block_ = std::make_unique<GalileoE5aNoncoherentIQAcquisitionCaf>(configuration, role, in_streams,
                out_streams);
            block = std::move(block_);
        }
    else if (implementation == "Galileo_E5a_Pcps_Acquisition")
        {
            std::unique_ptr<AcquisitionInterface> block_ = std::make_unique<GalileoE5aPcpsAcquisition>(configuration, role, in_streams,
                out_streams);
            block = std::move(block_);
        }
    else if (implementation == "Galileo_E5b_PCPS_Acquisition")
        {
            std::unique_ptr<AcquisitionInterface> block_ = std::make_unique<GalileoE5bPcpsAcquisition>(configuration, role, in_streams,
                out_streams);
            block = std::move(block_);
        }
    else if (implementation == "Galileo_E6_PCPS_Acquisition")
        {
            std::unique_ptr<AcquisitionInterface> block_ = std::make_unique<GalileoE6PcpsAcquisition>(configuration, role, in_streams,
                out_streams);
            block = std::move(block_);
        }
    else if (implementation == "GLONASS_L1_CA_PCPS_Acquisition")
        {
            std::unique_ptr<AcquisitionInterface> block_ = std::make_unique<GlonassL1CaPcpsAcquisition>(configuration, role, in_streams,
                out_streams);
            block = std::move(block_);
        }
    else if (implementation == "GLONASS_L2_CA_PCPS_Acquisition")
        {
            std::unique_ptr<AcquisitionInterface> block_ = std::make_unique<GlonassL2CaPcpsAcquisition>(configuration, role, in_streams,
                out_streams);
            block = std::move(block_);
        }
    else if (implementation == "BEIDOU_B1I_PCPS_Acquisition")
        {
            std::unique_ptr<AcquisitionInterface> block_ = std::make_unique<BeidouB1iPcpsAcquisition>(configuration, role, in_streams,
                out_streams);
            block = std::move(block_);
        }
    else if (implementation == "BEIDOU_B3I_PCPS_Acquisition")
        {
            std::unique_ptr<AcquisitionInterface> block_ = std::make_unique<BeidouB3iPcpsAcquisition>(configuration, role, in_streams,
                out_streams);
            block = std::move(block_);
        }
#if OPENCL_BLOCKS
    else if (implementation == "GPS_L1_CA_PCPS_OpenCl_Acquisition")
        {
            std::unique_ptr<AcquisitionInterface> block_ = std::make_unique<GpsL1CaPcpsOpenClAcquisition>(configuration, role, in_streams,
                out_streams);
            block = std::move(block_);
        }
#endif
#if ENABLE_FPGA
    else if (implementation == "GPS_L1_CA_PCPS_Acquisition_Fpga")
        {
            std::unique_ptr<AcquisitionInterface> block_ = std::make_unique<GpsL1CaPcpsAcquisitionFpga>(configuration, role, in_streams,
                out_streams);
            block = std::move(block_);
        }
    else if (implementation == "Galileo_E1_PCPS_Ambiguous_Acquisition_Fpga")
        {
            std::unique_ptr<AcquisitionInterface> block_ = std::make_unique<GalileoE1PcpsAmbiguousAcquisitionFpga>(configuration, role, in_streams,
                out_streams);
            block = std::move(block_);
        }
    else if (implementation == "GPS_L2_M_PCPS_Acquisition_Fpga")
        {
            std::unique_ptr<AcquisitionInterface> block_ = std::make_unique<GpsL2MPcpsAcquisitionFpga>(configuration, role, in_streams,
                out_streams);
            block = std::move(block_);
        }
    else if (implementation == "GPS_L5i_PCPS_Acquisition_Fpga")
        {
            std::unique_ptr<AcquisitionInterface> block_ = std::make_unique<GpsL5iPcpsAcquisitionFpga>(configuration, role, in_streams,
                out_streams);
            block = std::move(block_);
        }
    else if (implementation == "Galileo_E5a_Pcps_Acquisition_Fpga")
        {
            std::unique_ptr<AcquisitionInterface> block_ = std::make_unique<GalileoE5aPcpsAcquisitionFpga>(configuration, role, in_streams,
                out_streams);
            block = std::move(block_);
        }
    else if (implementation == "Galileo_E5b_PCPS_Acquisition_FPGA")
        {
            std::unique_ptr<AcquisitionInterface> block_ = std::make_unique<GalileoE5bPcpsAcquisitionFpga>(configuration, role, in_streams,
                out_streams);
            block = std::move(block_);
        }
#endif

    else
        {
            LOG(ERROR) << role << " block: Undefined implementation " << implementation;
        }
    return block;
}


std::unique_ptr<TrackingInterface> GNSSBlockFactory::GetTrkBlock(
    const ConfigurationInterface* configuration,
    const std::string& role,
    unsigned int in_streams,
    unsigned int out_streams)
{
    std::unique_ptr<TrackingInterface> block;
    const std::string implementation = configuration->property(role + impl_prop, "Wrong"s);

    // TRACKING BLOCKS ---------------------------------------------------------
    if (implementation == "GPS_L1_CA_DLL_PLL_Tracking")
        {
            std::unique_ptr<TrackingInterface> block_ = std::make_unique<GpsL1CaDllPllTracking>(configuration, role, in_streams,
                out_streams);
            block = std::move(block_);
        }
    else if (implementation == "GPS_L1_CA_KF_Tracking")
        {
            std::unique_ptr<TrackingInterface> block_ = std::make_unique<GpsL1CaKfTracking>(configuration, role, in_streams,
                out_streams);
            block = std::move(block_);
        }
    else if (implementation == "GPS_L1_CA_KF_VTL_Tracking")
        {
            std::unique_ptr<TrackingInterface> block_ = std::make_unique<GpsL1CaKfVtlTracking>(configuration, role, in_streams,
                out_streams);
            block = std::move(block_);
        }
    else if (implementation == "GPS_L1_CA_TCP_CONNECTOR_Tracking")
        {
            std::unique_ptr<TrackingInterface> block_ = std::make_unique<GpsL1CaTcpConnectorTracking>(configuration, role, in_streams,
                out_streams);
            block = std::move(block_);
        }
    else if (implementation == "Galileo_E1_DLL_PLL_VEML_Tracking")
        {
            std::unique_ptr<TrackingInterface> block_ = std::make_unique<GalileoE1DllPllVemlTracking>(configuration, role, in_streams,
                out_streams);
            block = std::move(block_);
        }
    else if (implementation == "Galileo_E1_TCP_CONNECTOR_Tracking")
        {
            std::unique_ptr<TrackingInterface> block_ = std::make_unique<GalileoE1TcpConnectorTracking>(configuration, role, in_streams,
                out_streams);
            block = std::move(block_);
        }
    else if (implementation == "Galileo_E5a_DLL_PLL_Tracking")
        {
            std::unique_ptr<TrackingInterface> block_ = std::make_unique<GalileoE5aDllPllTracking>(configuration, role, in_streams,
                out_streams);
            block = std::move(block_);
        }
    else if (implementation == "Galileo_E5b_DLL_PLL_Tracking")
        {
            std::unique_ptr<TrackingInterface> block_ = std::make_unique<GalileoE5bDllPllTracking>(configuration, role, in_streams,
                out_streams);
            block = std::move(block_);
        }
    else if (implementation == "Galileo_E6_DLL_PLL_Tracking")
        {
            std::unique_ptr<TrackingInterface> block_ = std::make_unique<GalileoE6DllPllTracking>(configuration, role, in_streams,
                out_streams);
            block = std::move(block_);
        }
    else if (implementation == "GPS_L2_M_DLL_PLL_Tracking")
        {
            std::unique_ptr<TrackingInterface> block_ = std::make_unique<GpsL2MDllPllTracking>(configuration, role, in_streams,
                out_streams);
            block = std::move(block_);
        }
    else if ((implementation == "GPS_L5i_DLL_PLL_Tracking") or (implementation == "GPS_L5_DLL_PLL_Tracking"))
        {
            std::unique_ptr<TrackingInterface> block_ = std::make_unique<GpsL5DllPllTracking>(configuration, role, in_streams,
                out_streams);
            block = std::move(block_);
        }
    else if (implementation == "GLONASS_L1_CA_DLL_PLL_Tracking")
        {
            std::unique_ptr<TrackingInterface> block_ = std::make_unique<GlonassL1CaDllPllTracking>(configuration, role, in_streams,
                out_streams);
            block = std::move(block_);
        }
    else if (implementation == "GLONASS_L1_CA_DLL_PLL_C_Aid_Tracking")
        {
            std::unique_ptr<TrackingInterface> block_ = std::make_unique<GlonassL1CaDllPllCAidTracking>(configuration, role, in_streams,
                out_streams);
            block = std::move(block_);
        }
    else if (implementation == "GLONASS_L2_CA_DLL_PLL_Tracking")
        {
            std::unique_ptr<TrackingInterface> block_ = std::make_unique<GlonassL2CaDllPllTracking>(configuration, role, in_streams,
                out_streams);
            block = std::move(block_);
        }
    else if (implementation == "GLONASS_L2_CA_DLL_PLL_C_Aid_Tracking")
        {
            std::unique_ptr<TrackingInterface> block_ = std::make_unique<GlonassL2CaDllPllCAidTracking>(configuration, role, in_streams,
                out_streams);
            block = std::move(block_);
        }
    else if (implementation == "BEIDOU_B1I_DLL_PLL_Tracking")
        {
            std::unique_ptr<TrackingInterface> block_ = std::make_unique<BeidouB1iDllPllTracking>(configuration, role, in_streams,
                out_streams);
            block = std::move(block_);
        }
    else if (implementation == "BEIDOU_B3I_DLL_PLL_Tracking")
        {
            std::unique_ptr<TrackingInterface> block_ = std::make_unique<BeidouB3iDllPllTracking>(configuration, role, in_streams,
                out_streams);
            block = std::move(block_);
        }
#if CUDA_GPU_ACCEL
    else if (implementation == "GPS_L1_CA_DLL_PLL_Tracking_GPU")
        {
            std::unique_ptr<TrackingInterface> block_ = std::make_unique<GpsL1CaDllPllTrackingGPU>(configuration, role, in_streams,
                out_streams);
            block = std::move(block_);
        }
#endif
#if ENABLE_FPGA
    else if (implementation == "GPS_L1_CA_DLL_PLL_Tracking_Fpga")
        {
            std::unique_ptr<TrackingInterface> block_ = std::make_unique<GpsL1CaDllPllTrackingFpga>(configuration, role, in_streams,
                out_streams);
            block = std::move(block_);
        }
    else if (implementation == "Galileo_E1_DLL_PLL_VEML_Tracking_Fpga")
        {
            std::unique_ptr<TrackingInterface> block_ = std::make_unique<GalileoE1DllPllVemlTrackingFpga>(configuration, role, in_streams,
                out_streams);
            block = std::move(block_);
        }
    else if (implementation == "GPS_L2_M_DLL_PLL_Tracking_Fpga")
        {
            std::unique_ptr<TrackingInterface> block_ = std::make_unique<GpsL2MDllPllTrackingFpga>(configuration, role, in_streams,
                out_streams);
            block = std::move(block_);
        }
    else if ((implementation == "GPS_L5i_DLL_PLL_Tracking_Fpga") or (implementation == "GPS_L5_DLL_PLL_Tracking_Fpga"))
        {
            std::unique_ptr<TrackingInterface> block_ = std::make_unique<GpsL5DllPllTrackingFpga>(configuration, role, in_streams,
                out_streams);
            block = std::move(block_);
        }
    else if (implementation == "Galileo_E5a_DLL_PLL_Tracking_Fpga")
        {
            std::unique_ptr<TrackingInterface> block_ = std::make_unique<GalileoE5aDllPllTrackingFpga>(configuration, role, in_streams,
                out_streams);
            block = std::move(block_);
        }
#endif
    else
        {
            LOG(ERROR) << role << " block: Undefined implementation " << implementation;
        }
    return block;
}


std::unique_ptr<TelemetryDecoderInterface> GNSSBlockFactory::GetTlmBlock(
    const ConfigurationInterface* configuration,
    const std::string& role,
    unsigned int in_streams,
    unsigned int out_streams)
{
    std::unique_ptr<TelemetryDecoderInterface> block;
    const std::string implementation = configuration->property(role + impl_prop, "Wrong"s);

    // TELEMETRY DECODERS ------------------------------------------------------
    if (implementation == "GPS_L1_CA_Telemetry_Decoder")
        {
            std::unique_ptr<TelemetryDecoderInterface> block_ = std::make_unique<GpsL1CaTelemetryDecoder>(configuration, role, in_streams,
                out_streams);
            block = std::move(block_);
        }
    else if (implementation == "Galileo_E1B_Telemetry_Decoder")
        {
            std::unique_ptr<TelemetryDecoderInterface> block_ = std::make_unique<GalileoE1BTelemetryDecoder>(configuration, role, in_streams,
                out_streams);
            block = std::move(block_);
        }
    else if (implementation == "SBAS_L1_Telemetry_Decoder")
        {
            std::unique_ptr<TelemetryDecoderInterface> block_ = std::make_unique<SbasL1TelemetryDecoder>(configuration, role, in_streams,
                out_streams);
            block = std::move(block_);
        }
    else if (implementation == "Galileo_E5a_Telemetry_Decoder")
        {
            std::unique_ptr<TelemetryDecoderInterface> block_ = std::make_unique<GalileoE5aTelemetryDecoder>(configuration, role, in_streams,
                out_streams);
            block = std::move(block_);
        }
    else if (implementation == "Galileo_E5b_Telemetry_Decoder")
        {
            std::unique_ptr<TelemetryDecoderInterface> block_ = std::make_unique<GalileoE5bTelemetryDecoder>(configuration, role, in_streams,
                out_streams);
            block = std::move(block_);
        }
    else if (implementation == "Galileo_E6_Telemetry_Decoder")
        {
            std::unique_ptr<TelemetryDecoderInterface> block_ = std::make_unique<GalileoE6TelemetryDecoder>(configuration, role, in_streams,
                out_streams);
            block = std::move(block_);
        }
    else if (implementation == "GPS_L2C_Telemetry_Decoder")
        {
            std::unique_ptr<TelemetryDecoderInterface> block_ = std::make_unique<GpsL2CTelemetryDecoder>(configuration, role, in_streams,
                out_streams);
            block = std::move(block_);
        }
    else if (implementation == "GLONASS_L1_CA_Telemetry_Decoder")
        {
            std::unique_ptr<TelemetryDecoderInterface> block_ = std::make_unique<GlonassL1CaTelemetryDecoder>(configuration, role, in_streams,
                out_streams);
            block = std::move(block_);
        }
    else if (implementation == "GLONASS_L2_CA_Telemetry_Decoder")
        {
            std::unique_ptr<TelemetryDecoderInterface> block_ = std::make_unique<GlonassL2CaTelemetryDecoder>(configuration, role, in_streams,
                out_streams);
            block = std::move(block_);
        }
    else if (implementation == "GPS_L5_Telemetry_Decoder")
        {
            std::unique_ptr<TelemetryDecoderInterface> block_ = std::make_unique<GpsL5TelemetryDecoder>(configuration, role, in_streams,
                out_streams);
            block = std::move(block_);
        }
    else if (implementation == "BEIDOU_B1I_Telemetry_Decoder")
        {
            std::unique_ptr<TelemetryDecoderInterface> block_ = std::make_unique<BeidouB1iTelemetryDecoder>(configuration, role, in_streams,
                out_streams);
            block = std::move(block_);
        }
    else if (implementation == "BEIDOU_B3I_Telemetry_Decoder")
        {
            std::unique_ptr<TelemetryDecoderInterface> block_ = std::make_unique<BeidouB3iTelemetryDecoder>(configuration, role, in_streams,
                out_streams);
            block = std::move(block_);
        }

    else
        {
            LOG(ERROR) << role << " block: Undefined implementation " << implementation;
        }

    return block;
}<|MERGE_RESOLUTION|>--- conflicted
+++ resolved
@@ -1034,111 +1034,6 @@
                 }
 #endif
 
-<<<<<<< HEAD
-    // TRACKING BLOCKS ---------------------------------------------------------
-    else if (implementation == "GPS_L1_CA_DLL_PLL_Tracking")
-        {
-            std::unique_ptr<GNSSBlockInterface> block_ = std::make_unique<GpsL1CaDllPllTracking>(configuration, role, in_streams,
-                out_streams);
-            block = std::move(block_);
-        }
-    else if (implementation == "GPS_L1_CA_KF_Tracking")
-        {
-            std::unique_ptr<GNSSBlockInterface> block_ = std::make_unique<GpsL1CaKfTracking>(configuration, role, in_streams,
-                out_streams);
-            block = std::move(block_);
-        }
-    else if (implementation == "GPS_L1_CA_KF_VTL_Tracking")
-        {
-            std::unique_ptr<GNSSBlockInterface> block_ = std::make_unique<GpsL1CaKfVtlTracking>(configuration, role, in_streams,
-                out_streams);
-            block = std::move(block_);
-        }
-    else if (implementation == "GPS_L1_CA_TCP_CONNECTOR_Tracking")
-        {
-            std::unique_ptr<GNSSBlockInterface> block_ = std::make_unique<GpsL1CaTcpConnectorTracking>(configuration, role, in_streams,
-                out_streams);
-            block = std::move(block_);
-        }
-    else if (implementation == "GPS_L2_M_DLL_PLL_Tracking")
-        {
-            std::unique_ptr<GNSSBlockInterface> block_ = std::make_unique<GpsL2MDllPllTracking>(configuration, role, in_streams,
-                out_streams);
-            block = std::move(block_);
-        }
-    else if ((implementation == "GPS_L5i_DLL_PLL_Tracking") or (implementation == "GPS_L5_DLL_PLL_Tracking"))
-        {
-            std::unique_ptr<GNSSBlockInterface> block_ = std::make_unique<GpsL5DllPllTracking>(configuration, role, in_streams,
-                out_streams);
-            block = std::move(block_);
-        }
-    else if (implementation == "Galileo_E1_DLL_PLL_VEML_Tracking")
-        {
-            std::unique_ptr<GNSSBlockInterface> block_ = std::make_unique<GalileoE1DllPllVemlTracking>(configuration, role, in_streams,
-                out_streams);
-            block = std::move(block_);
-        }
-    else if (implementation == "Galileo_E1_TCP_CONNECTOR_Tracking")
-        {
-            std::unique_ptr<GNSSBlockInterface> block_ = std::make_unique<GalileoE1TcpConnectorTracking>(configuration, role, in_streams,
-                out_streams);
-            block = std::move(block_);
-        }
-    else if (implementation == "Galileo_E5a_DLL_PLL_Tracking")
-        {
-            std::unique_ptr<GNSSBlockInterface> block_ = std::make_unique<GalileoE5aDllPllTracking>(configuration, role, in_streams,
-                out_streams);
-            block = std::move(block_);
-        }
-    else if (implementation == "Galileo_E5b_DLL_PLL_Tracking")
-        {
-            std::unique_ptr<GNSSBlockInterface> block_ = std::make_unique<GalileoE5bDllPllTracking>(configuration, role, in_streams,
-                out_streams);
-            block = std::move(block_);
-        }
-    else if (implementation == "Galileo_E6_DLL_PLL_Tracking")
-        {
-            std::unique_ptr<GNSSBlockInterface> block_ = std::make_unique<GalileoE6DllPllTracking>(configuration, role, in_streams,
-                out_streams);
-            block = std::move(block_);
-        }
-    else if (implementation == "GLONASS_L1_CA_DLL_PLL_Tracking")
-        {
-            std::unique_ptr<GNSSBlockInterface> block_ = std::make_unique<GlonassL1CaDllPllTracking>(configuration, role, in_streams,
-                out_streams);
-            block = std::move(block_);
-        }
-    else if (implementation == "GLONASS_L1_CA_DLL_PLL_C_Aid_Tracking")
-        {
-            std::unique_ptr<GNSSBlockInterface> block_ = std::make_unique<GlonassL1CaDllPllCAidTracking>(configuration, role, in_streams,
-                out_streams);
-            block = std::move(block_);
-        }
-    else if (implementation == "GLONASS_L2_CA_DLL_PLL_Tracking")
-        {
-            std::unique_ptr<GNSSBlockInterface> block_ = std::make_unique<GlonassL2CaDllPllTracking>(configuration, role, in_streams,
-                out_streams);
-            block = std::move(block_);
-        }
-    else if (implementation == "GLONASS_L2_CA_DLL_PLL_C_Aid_Tracking")
-        {
-            std::unique_ptr<GNSSBlockInterface> block_ = std::make_unique<GlonassL2CaDllPllCAidTracking>(configuration, role, in_streams,
-                out_streams);
-            block = std::move(block_);
-        }
-    else if (implementation == "BEIDOU_B1I_DLL_PLL_Tracking")
-        {
-            std::unique_ptr<GNSSBlockInterface> block_ = std::make_unique<BeidouB1iDllPllTracking>(configuration, role, in_streams,
-                out_streams);
-            block = std::move(block_);
-        }
-    else if (implementation == "BEIDOU_B3I_DLL_PLL_Tracking")
-        {
-            std::unique_ptr<GNSSBlockInterface> block_ = std::make_unique<BeidouB3iDllPllTracking>(configuration, role, in_streams,
-                out_streams);
-            block = std::move(block_);
-        }
-=======
             // TRACKING BLOCKS ---------------------------------------------------------
             else if (implementation == "GPS_L1_CA_DLL_PLL_Tracking")
                 {
@@ -1152,6 +1047,12 @@
                         out_streams);
                     block = std::move(block_);
                 }
+            else if (implementation == "GPS_L1_CA_KF_VTL_Tracking")
+                {
+                    std::unique_ptr<GNSSBlockInterface> block_ = std::make_unique<GpsL1CaKfVtlTracking>(configuration, role, in_streams,
+                        out_streams);
+                    block = std::move(block_);
+                }
             else if (implementation == "GPS_L1_CA_TCP_CONNECTOR_Tracking")
                 {
                     std::unique_ptr<GNSSBlockInterface> block_ = std::make_unique<GpsL1CaTcpConnectorTracking>(configuration, role, in_streams,
@@ -1236,7 +1137,6 @@
                         out_streams);
                     block = std::move(block_);
                 }
->>>>>>> 927b9109
 #if CUDA_GPU_ACCEL
             else if (implementation == "GPS_L1_CA_DLL_PLL_Tracking_GPU")
                 {
