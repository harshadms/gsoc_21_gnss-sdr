/*!
 * \file gnss_block_factory.cc
 * \brief  This class implements a factory that returns instances of GNSS blocks.
 * \author Carlos Aviles, 2010. carlos.avilesr(at)googlemail.com
 *         Luis Esteve, 2012. luis(at)epsilon-formacion.com
 *         Javier Arribas, 2011. jarribas(at)cttc.es
 *
 * This class encapsulates the complexity behind the instantiation
 * of GNSS blocks.
 *
 * -------------------------------------------------------------------------
 *
 * Copyright (C) 2010-2014  (see AUTHORS file for a list of contributors)
 *
 * GNSS-SDR is a software defined Global Navigation
 *          Satellite Systems receiver
 *
 * This file is part of GNSS-SDR.
 *
 * GNSS-SDR is free software: you can redistribute it and/or modify
 * it under the terms of the GNU General Public License as published by
 * the Free Software Foundation, either version 3 of the License, or
 * at your option) any later version.
 *
 * GNSS-SDR is distributed in the hope that it will be useful,
 * but WITHOUT ANY WARRANTY; without even the implied warranty of
 * MERCHANTABILITY or FITNESS FOR A PARTICULAR PURPOSE.  See the
 * GNU General Public License for more details.
 *
 * You should have received a copy of the GNU General Public License
 * along with GNSS-SDR. If not, see <http://www.gnu.org/licenses/>.
 *
 * -------------------------------------------------------------------------
 */


#include "gnss_block_factory.h"
#include <string>
#include <sstream>
#include <iostream>
#include <boost/lexical_cast.hpp>
#include <glog/logging.h>
#include "configuration_interface.h"
#include "gnss_block_interface.h"
#include "pass_through.h"
#include "file_signal_source.h"
#include "nsr_file_signal_source.h"
#include "null_sink_output_filter.h"
#include "file_output_filter.h"
#include "channel.h"
#include "uhd_signal_source.h"
#include "signal_conditioner.h"
#include "array_signal_conditioner.h"
#include "ishort_to_complex.h"
#include "direct_resampler_conditioner.h"
#include "fir_filter.h"
#include "freq_xlating_fir_filter.h"
#include "beamformer_filter.h"
#include "gps_l1_ca_pcps_acquisition.h"
#include "gps_l1_ca_pcps_multithread_acquisition.h"
#include "gps_l1_ca_pcps_tong_acquisition.h"
#include "gps_l1_ca_pcps_assisted_acquisition.h"
#include "gps_l1_ca_pcps_acquisition_fine_doppler.h"
#include "galileo_e1_pcps_ambiguous_acquisition.h"
#include "galileo_e1_pcps_8ms_ambiguous_acquisition.h"
#include "galileo_e1_pcps_tong_ambiguous_acquisition.h"
#include "galileo_e1_pcps_cccwsr_ambiguous_acquisition.h"
#include "gps_l1_ca_dll_pll_tracking.h"
#include "gps_l1_ca_dll_pll_optim_tracking.h"
#include "gps_l1_ca_dll_fll_pll_tracking.h"
#include "gps_l1_ca_tcp_connector_tracking.h"
#include "galileo_e1_dll_pll_veml_tracking.h"
#include "galileo_e1_tcp_connector_tracking.h"
#include "gps_l1_ca_telemetry_decoder.h"
#include "galileo_e1b_telemetry_decoder.h"
#include "sbas_l1_telemetry_decoder.h"
#include "gps_l1_ca_observables.h"
#include "galileo_e1_observables.h"
#include "gps_l1_ca_pvt.h"
#include "galileo_e1_pvt.h"

#if OPENCL_BLOCKS
    #include "gps_l1_ca_pcps_opencl_acquisition.h"
#endif

#if GN3S_DRIVER
        #include "gn3s_signal_source.h"
#endif

#if RAW_ARRAY_DRIVER
        #include "raw_array_signal_source.h"
#endif

#if RTLSDR_DRIVER
        #include "rtlsdr_signal_source.h"
#endif

using google::LogMessage;


GNSSBlockFactory::GNSSBlockFactory()
{}


GNSSBlockFactory::~GNSSBlockFactory()
{}


std::unique_ptr<GNSSBlockInterface> GNSSBlockFactory::GetSignalSource(
        std::shared_ptr<ConfigurationInterface> configuration, boost::shared_ptr<gr::msg_queue> queue)
{
    std::string default_implementation = "File_Signal_Source";
    std::string implementation = configuration->property("SignalSource.implementation", default_implementation);
    LOG(INFO) << "Getting SignalSource with implementation " << implementation;
    return GetBlock(configuration, "SignalSource", implementation, 0, 1, queue);
}



std::unique_ptr<GNSSBlockInterface> GNSSBlockFactory::GetSignalConditioner(
        std::shared_ptr<ConfigurationInterface> configuration, boost::shared_ptr<gr::msg_queue> queue)
{
    std::string default_implementation = "Pass_Through";
    std::string signal_conditioner = configuration->property(
            "SignalConditioner.implementation", default_implementation);
    std::string data_type_adapter;
    std::string input_filter;
    std::string resampler;
    if(signal_conditioner.compare("Pass_Through") == 0)
        {
            data_type_adapter = "Pass_Through";
            input_filter = "Pass_Through";
            resampler = "Pass_Through";
        }
    else
        {
            data_type_adapter = configuration->property(
                    "DataTypeAdapter.implementation", default_implementation);
            input_filter = configuration->property(
                    "InputFilter.implementation", default_implementation);
            resampler = configuration->property(
                    "Resampler.implementation", default_implementation);
        }

    LOG(INFO) << "Getting SignalConditioner with DataTypeAdapter implementation: "
            << data_type_adapter << ", InputFilter implementation: "
            << input_filter << ", and Resampler implementation: "
            << resampler;

    if(signal_conditioner.compare("Array_Signal_Conditioner") == 0)
        {
            //instantiate the array version
            std::unique_ptr<GNSSBlockInterface> conditioner_(new ArraySignalConditioner(configuration.get(), GetBlock(configuration,
                    "DataTypeAdapter", data_type_adapter, 1, 1, queue).release(), GetBlock(
                            configuration,"InputFilter", input_filter, 1, 1, queue).release(),
                            GetBlock(configuration,"Resampler", resampler, 1, 1, queue).release(),
                            "SignalConditioner", "Signal_Conditioner", queue));
            return conditioner_;
        }
    else
        {
            //single-antenna version
            std::unique_ptr<GNSSBlockInterface> conditioner_(new SignalConditioner(configuration.get(), GetBlock(configuration,
                    "DataTypeAdapter", data_type_adapter, 1, 1, queue).release(), GetBlock(
                            configuration,"InputFilter", input_filter, 1, 1, queue).release(),
                            GetBlock(configuration,"Resampler", resampler, 1, 1, queue).release(),
                            "SignalConditioner", "Signal_Conditioner", queue));
            return conditioner_;
        }
}



std::unique_ptr<GNSSBlockInterface> GNSSBlockFactory::GetObservables(std::shared_ptr<ConfigurationInterface> configuration,
        boost::shared_ptr<gr::msg_queue> queue)
{
    std::string default_implementation = "GPS_L1_CA_Observables";
    std::string implementation = configuration->property("Observables.implementation", default_implementation);
    LOG(INFO) << "Getting Observables with implementation " << implementation;
    unsigned int channel_count = configuration->property("Channels.count", 12);
    return GetBlock(configuration, "Observables", implementation, channel_count, channel_count, queue);
}



std::unique_ptr<GNSSBlockInterface> GNSSBlockFactory::GetPVT(std::shared_ptr<ConfigurationInterface> configuration,
        boost::shared_ptr<gr::msg_queue> queue)
{
    std::string default_implementation = "Pass_Through";
    std::string implementation = configuration->property("PVT.implementation", default_implementation);
    LOG(INFO) << "Getting PVT with implementation " << implementation;
    unsigned int channel_count = configuration->property("Channels.count", 12);
    return GetBlock(configuration, "PVT", implementation, channel_count, 1, queue);
}



std::unique_ptr<GNSSBlockInterface> GNSSBlockFactory::GetOutputFilter(std::shared_ptr<ConfigurationInterface> configuration,
        boost::shared_ptr<gr::msg_queue> queue)
{
    std::string default_implementation = "Null_Sink_Output_Filter";
    std::string implementation = configuration->property("OutputFilter.implementation", default_implementation);
    LOG(INFO) << "Getting OutputFilter with implementation " << implementation;
    return GetBlock(configuration, "OutputFilter", implementation, 1, 0, queue);
}


std::unique_ptr<GNSSBlockInterface> GNSSBlockFactory::GetChannel(
        std::shared_ptr<ConfigurationInterface> configuration,
        std::string acq, std::string trk, std::string tlm, int channel,
        boost::shared_ptr<gr::msg_queue> queue)
{
    std::stringstream stream;
    stream << channel;
    std::string id = stream.str();
    LOG(INFO) << "Instantiating Channel " << id << " with Acquisition Implementation: "
              << acq << ", Tracking Implementation: " << trk  << ", Telemetry Decoder implementation: " << tlm;

    std::unique_ptr<GNSSBlockInterface> pass_through_ = GetBlock(configuration, "Channel", "Pass_Through", 1, 1, queue);
    std::unique_ptr<AcquisitionInterface> acq_ = GetAcqBlock(configuration, "Acquisition", acq, 1, 1, queue);
    std::unique_ptr<TrackingInterface> trk_ = GetTrkBlock(configuration, "Tracking", trk, 1, 1, queue);
    std::unique_ptr<TelemetryDecoderInterface> tlm_ = GetTlmBlock(configuration, "TelemetryDecoder", tlm, 1, 1, queue);

    std::unique_ptr<GNSSBlockInterface> channel_(new Channel(configuration.get(), channel, pass_through_.release(),
            acq_.release(),
            trk_.release(),
            tlm_.release(),
            "Channel", "Channel", queue));

    return channel_;
}



std::unique_ptr<std::vector<std::unique_ptr<GNSSBlockInterface>>> GNSSBlockFactory::GetChannels(
        std::shared_ptr<ConfigurationInterface> configuration, boost::shared_ptr<gr::msg_queue> queue)
{
    std::string default_implementation = "Pass_Through";
    unsigned int channel_count = configuration->property("Channels.count", 12);
    LOG(INFO) << "Getting " << channel_count << " channels";

    std::unique_ptr<std::vector<std::unique_ptr<GNSSBlockInterface>>> channels(new std::vector<std::unique_ptr<GNSSBlockInterface>>());

    std::string tracking = configuration->property("Tracking.implementation", default_implementation);
    std::string telemetry_decoder = configuration->property("TelemetryDecoder.implementation", default_implementation);
    std::string acquisition_implementation = configuration->property("Acquisition.implementation", default_implementation);

    for (unsigned int i = 0; i < channel_count; i++)
        {
            std::string acquisition_implementation_specific = configuration->property(
                        "Acquisition" + boost::lexical_cast<std::string>(i) + ".implementation",
                        default_implementation);
            if(acquisition_implementation_specific.compare(default_implementation) != 0)
            {
                acquisition_implementation = acquisition_implementation_specific;
            }

            channels->push_back(std::move(GetChannel(configuration,
                    acquisition_implementation, tracking, telemetry_decoder, i, queue)));
        }
    return channels;
}


/*
 * Returns the block with the required configuration and implementation
 *
 * PLEASE ADD YOUR NEW BLOCK HERE!!
 *
 * IMPORTANT NOTE: Acquisition, Tracking and telemetry blocks are only included here for testing purposes.
 * To be included in a channel they must be also be included in GetAcqBlock(), GetTrkBlock() and GetTlmBlock()
 * (see below)
 */
std::unique_ptr<GNSSBlockInterface> GNSSBlockFactory::GetBlock(
        std::shared_ptr<ConfigurationInterface> configuration,
        std::string role,
        std::string implementation, unsigned int in_streams,
        unsigned int out_streams, boost::shared_ptr<gr::msg_queue> queue)
{
    std::unique_ptr<GNSSBlockInterface> block;

    //PASS THROUGH ----------------------------------------------------------------
    if (implementation.compare("Pass_Through") == 0)
        {
            std::unique_ptr<GNSSBlockInterface> block_(new Pass_Through(configuration.get(), role, in_streams, out_streams));
            block = std::move(block_);
        }

    // SIGNAL SOURCES -------------------------------------------------------------
    else if (implementation.compare("File_Signal_Source") == 0)
        {
            try
            {
                    std::unique_ptr<GNSSBlockInterface> block_(new FileSignalSource(configuration.get(), role, in_streams,
                            out_streams, queue));
                    block = std::move(block_);
            }

            catch (const std::exception &e)
            {
                    std::cout << "GNSS-SDR program ended." << std::endl;
                    LOG(ERROR) << implementation << ": Source file not found";
                    exit(1);
            }
        }
    else if (implementation.compare("Nsr_File_Signal_Source") == 0)
        {
            try
            {
                    std::unique_ptr<GNSSBlockInterface> block_(new NsrFileSignalSource(configuration.get(), role, in_streams,
                            out_streams, queue));
                    block = std::move(block_);

            }
            catch (const std::exception &e)
            {
                    std::cout << "GNSS-SDR program ended." << std::endl;
                    LOG(ERROR) << implementation << ": Source file not found";
                    exit(1);
            }
        }
    else if (implementation.compare("UHD_Signal_Source") == 0)
        {
            std::unique_ptr<GNSSBlockInterface> block_(new UhdSignalSource(configuration.get(), role, in_streams,
                    out_streams, queue));
            block = std::move(block_);
        }
#if GN3S_DRIVER
    else if (implementation.compare("GN3S_Signal_Source") == 0)
        {
            std::unique_ptr<GNSSBlockInterface> block_(new Gn3sSignalSource(configuration.get(), role, in_streams,
                    out_streams, queue));
            block = std::move(block_);
        }
#endif

#if RAW_ARRAY_DRIVER
    else if (implementation.compare("Raw_Array_Signal_Source") == 0)
        {
            std::unique_ptr<GNSSBlockInterface> block_(new RawArraySignalSource(configuration.get(), role, in_streams,
                    out_streams, queue));
            block = std::move(block_);
        }
#endif

#if RTLSDR_DRIVER
    else if (implementation.compare("Rtlsdr_Signal_Source") == 0)
        {
            std::unique_ptr<GNSSBlockInterface> block_(new RtlsdrSignalSource(configuration.get(), role, in_streams,
                    out_streams, queue));
            block = std::move(block_);
        }
#endif

    // DATA TYPE ADAPTER -----------------------------------------------------------
    else if (implementation.compare("Ishort_To_Complex") == 0)
        {
            std::unique_ptr<GNSSBlockInterface>block_(new IshortToComplex(configuration.get(), role, in_streams,
                    out_streams, queue));
            block = std::move(block_);
        }

    // INPUT FILTER ----------------------------------------------------------------
    else if (implementation.compare("Fir_Filter") == 0)
        {
            std::unique_ptr<GNSSBlockInterface> block_(new FirFilter(configuration.get(), role, in_streams,
                    out_streams, queue));
            block = std::move(block_);
        }
    else if (implementation.compare("Freq_Xlating_Fir_Filter") == 0)
        {
            std::unique_ptr<GNSSBlockInterface> block_(new FreqXlatingFirFilter(configuration.get(), role, in_streams,
                    out_streams, queue));
            block = std::move(block_);
        }
    else if (implementation.compare("Beamformer_Filter") == 0)
        {
            std::unique_ptr<GNSSBlockInterface> block_(new BeamformerFilter(configuration.get(), role, in_streams,
                    out_streams));
            block = std::move(block_);
        }

    // RESAMPLER -------------------------------------------------------------------
    else if (implementation.compare("Direct_Resampler") == 0)
        {
            std::unique_ptr<GNSSBlockInterface> block_(new DirectResamplerConditioner(configuration.get(), role,
                    in_streams, out_streams));
            block = std::move(block_);
        }

    // ACQUISITION BLOCKS ---------------------------------------------------------
    else if (implementation.compare("GPS_L1_CA_PCPS_Acquisition") == 0)
        {
            std::unique_ptr<GNSSBlockInterface> block_(new GpsL1CaPcpsAcquisition(configuration.get(), role, in_streams,
                    out_streams, queue));
            block = std::move(block_);
        }
    else if (implementation.compare("GPS_L1_CA_PCPS_Assisted_Acquisition") == 0)
        {
            std::unique_ptr<GNSSBlockInterface> block_(new GpsL1CaPcpsAssistedAcquisition(configuration.get(), role, in_streams,
                    out_streams, queue));
            block = std::move(block_);
        }
    else if (implementation.compare("GPS_L1_CA_PCPS_Tong_Acquisition") == 0)
        {
            std::unique_ptr<GNSSBlockInterface> block_(new GpsL1CaPcpsTongAcquisition(configuration.get(), role, in_streams,
                    out_streams, queue));
            block = std::move(block_);
        }
    else if (implementation.compare("GPS_L1_CA_PCPS_Multithread_Acquisition") == 0)
        {
            std::unique_ptr<GNSSBlockInterface> block_(new GpsL1CaPcpsMultithreadAcquisition(configuration.get(), role, in_streams,
                    out_streams, queue));
            block = std::move(block_);
        }

#if OPENCL_BLOCKS
    else if (implementation.compare("GPS_L1_CA_PCPS_OpenCl_Acquisition") == 0)
        {
            std::unique_ptr<GNSSBlockInterface> block_(new GpsL1CaPcpsOpenClAcquisition(configuration.get(), role, in_streams,
                    out_streams, queue));
            block = std::move(block_);
        }
#endif

    else if (implementation.compare("GPS_L1_CA_PCPS_Acquisition_Fine_Doppler") == 0)
        {
            std::unique_ptr<GNSSBlockInterface> block_(new GpsL1CaPcpsAcquisitionFineDoppler(configuration.get(), role, in_streams,
                    out_streams, queue));
            block = std::move(block_);
        }
    else if (implementation.compare("Galileo_E1_PCPS_Ambiguous_Acquisition") == 0)
        {
            std::unique_ptr<GNSSBlockInterface> block_(new GalileoE1PcpsAmbiguousAcquisition(configuration.get(), role, in_streams,
                    out_streams, queue));
            block = std::move(block_);
        }
    else if (implementation.compare("Galileo_E1_PCPS_8ms_Ambiguous_Acquisition") == 0)
        {
            std::unique_ptr<GNSSBlockInterface> block_(new GalileoE1Pcps8msAmbiguousAcquisition(configuration.get(), role, in_streams,
                    out_streams, queue));
            block = std::move(block_);
        }
    else if (implementation.compare("Galileo_E1_PCPS_Tong_Ambiguous_Acquisition") == 0)
        {
            std::unique_ptr<GNSSBlockInterface> block_(new GalileoE1PcpsTongAmbiguousAcquisition(configuration.get(), role, in_streams,
                    out_streams, queue));
            block = std::move(block_);
        }
    else if (implementation.compare("Galileo_E1_PCPS_CCCWSR_Ambiguous_Acquisition") == 0)
        {
            std::unique_ptr<GNSSBlockInterface> block_(new GalileoE1PcpsCccwsrAmbiguousAcquisition(configuration.get(), role, in_streams,
                    out_streams, queue));
            block = std::move(block_);
        }

    // TRACKING BLOCKS -------------------------------------------------------------
    else if (implementation.compare("GPS_L1_CA_DLL_PLL_Tracking") == 0)
        {
            std::unique_ptr<GNSSBlockInterface> block_(new GpsL1CaDllPllTracking(configuration.get(), role, in_streams,
                    out_streams, queue));
            block = std::move(block_);
        }
    else if (implementation.compare("GPS_L1_CA_DLL_PLL_Optim_Tracking") == 0)
        {
            std::unique_ptr<GNSSBlockInterface> block_(new GpsL1CaDllPllOptimTracking(configuration.get(), role, in_streams,
                    out_streams, queue));
            block = std::move(block_);
        }
    else if (implementation.compare("GPS_L1_CA_DLL_FLL_PLL_Tracking") == 0)
        {
            std::unique_ptr<GNSSBlockInterface> block_(new GpsL1CaDllFllPllTracking(configuration.get(), role, in_streams,
                    out_streams, queue));
            block = std::move(block_);
        }
    else if (implementation.compare("GPS_L1_CA_TCP_CONNECTOR_Tracking") == 0)
        {
            std::unique_ptr<GNSSBlockInterface> block_(new GpsL1CaTcpConnectorTracking(configuration.get(), role, in_streams,
                    out_streams, queue));
            block = std::move(block_);
        }
    else if (implementation.compare("Galileo_E1_DLL_PLL_VEML_Tracking") == 0)
        {
            std::unique_ptr<GNSSBlockInterface> block_(new GalileoE1DllPllVemlTracking(configuration.get(), role, in_streams,
                    out_streams, queue));
            block = std::move(block_);
        }
    else if (implementation.compare("Galileo_E1_TCP_CONNECTOR_Tracking") == 0)
        {
            std::unique_ptr<GNSSBlockInterface> block_(new GalileoE1TcpConnectorTracking(configuration.get(), role, in_streams,
                    out_streams, queue));
            block = std::move(block_);
        }

    // TELEMETRY DECODERS ----------------------------------------------------------
    else if (implementation.compare("GPS_L1_CA_Telemetry_Decoder") == 0)
        {
            std::unique_ptr<GNSSBlockInterface> block_(new GpsL1CaTelemetryDecoder(configuration.get(), role, in_streams,
                    out_streams, queue));
            block = std::move(block_);
        }
    else if (implementation.compare("Galileo_E1B_Telemetry_Decoder") == 0)
        {
            std::unique_ptr<GNSSBlockInterface> block_(new GalileoE1BTelemetryDecoder(configuration.get(), role, in_streams,
                    out_streams, queue));
            block = std::move(block_);
        }
    else if (implementation.compare("SBAS_L1_Telemetry_Decoder") == 0)
        {
            std::unique_ptr<GNSSBlockInterface> block_(new SbasL1TelemetryDecoder(configuration.get(), role, in_streams,
                    out_streams, queue));
            block = std::move(block_);
        }

    // OBSERVABLES -----------------------------------------------------------------
    else if (implementation.compare("GPS_L1_CA_Observables") == 0)
        {
            std::unique_ptr<GNSSBlockInterface> block_(new GpsL1CaObservables(configuration.get(), role, in_streams,
                    out_streams, queue));
            block = std::move(block_);
        }

    else if (implementation.compare("Galileo_E1B_Observables") == 0)
        {
            std::unique_ptr<GNSSBlockInterface> block_(new GalileoE1Observables(configuration.get(), role, in_streams,
                    out_streams, queue));
            block = std::move(block_);
        }

    // PVT -------------------------------------------------------------------------
    else if (implementation.compare("GPS_L1_CA_PVT") == 0)
        {
            std::unique_ptr<GNSSBlockInterface> block_(new GpsL1CaPvt(configuration.get(), role, in_streams,
                    out_streams, queue));
            block = std::move(block_);
        }
    else if (implementation.compare("GALILEO_E1_PVT") == 0)
        {
            std::unique_ptr<GNSSBlockInterface> block_(new GalileoE1Pvt(configuration.get(), role, in_streams,
                    out_streams, queue));
            block = std::move(block_);
        }
    // OUTPUT FILTERS --------------------------------------------------------------
    else if (implementation.compare("Null_Sink_Output_Filter") == 0)
        {
            std::unique_ptr<GNSSBlockInterface> block_(new NullSinkOutputFilter(configuration.get(), role, in_streams,
                    out_streams));
            block = std::move(block_);
        }
    else if (implementation.compare("File_Output_Filter") == 0)
        {
            std::unique_ptr<GNSSBlockInterface> block_(new FileOutputFilter(configuration.get(), role, in_streams,
                    out_streams));
            block = std::move(block_);
        }
    else
        {
            // Log fatal. This causes execution to stop.
            LOG(ERROR) << implementation << ": Undefined implementation for block";
        }
    return std::move(block);
}


/*
<<<<<<< HEAD
 * Not very elegant, Acq, Ttk and Tlm blocks must be added here, too.
 * To be fixed!
=======
 *
 * PLEASE ADD YOUR NEW BLOCK HERE!!
 *
 * Not very elegant, Acq, Trk and Tlm blocks must be added here, too.
 * To be improved!
>>>>>>> a8f85dbb
 */

std::unique_ptr<AcquisitionInterface> GNSSBlockFactory::GetAcqBlock(
        std::shared_ptr<ConfigurationInterface> configuration,
        std::string role,
        std::string implementation, unsigned int in_streams,
        unsigned int out_streams, boost::shared_ptr<gr::msg_queue> queue)
{
    std::unique_ptr<AcquisitionInterface> block;
    // ACQUISITION BLOCKS ---------------------------------------------------------
    if (implementation.compare("GPS_L1_CA_PCPS_Acquisition") == 0)
        {
            std::unique_ptr<AcquisitionInterface> block_(new GpsL1CaPcpsAcquisition(configuration.get(), role, in_streams,
                    out_streams, queue));
            block = std::move(block_);
        }
    else if (implementation.compare("GPS_L1_CA_PCPS_Assisted_Acquisition") == 0)
        {
            std::unique_ptr<AcquisitionInterface> block_(new GpsL1CaPcpsAssistedAcquisition(configuration.get(), role, in_streams,
                    out_streams, queue));
            block = std::move(block_);
        }
    else if (implementation.compare("GPS_L1_CA_PCPS_Tong_Acquisition") == 0)
        {
            std::unique_ptr<AcquisitionInterface> block_(new GpsL1CaPcpsTongAcquisition(configuration.get(), role, in_streams,
                    out_streams, queue));
            block = std::move(block_);
        }
    else if (implementation.compare("GPS_L1_CA_PCPS_Multithread_Acquisition") == 0)
        {
            std::unique_ptr<AcquisitionInterface> block_(new GpsL1CaPcpsMultithreadAcquisition(configuration.get(), role, in_streams,
                    out_streams, queue));
            block = std::move(block_);
        }

#if OPENCL_BLOCKS
    else if (implementation.compare("GPS_L1_CA_PCPS_OpenCl_Acquisition") == 0)
        {
            std::unique_ptr<AcquisitionInterface> block_(new GpsL1CaPcpsOpenClAcquisition(configuration.get(), role, in_streams,
                    out_streams, queue));
            block = std::move(block_);
        }
#endif

    else if (implementation.compare("GPS_L1_CA_PCPS_Acquisition_Fine_Doppler") == 0)
        {
            std::unique_ptr<AcquisitionInterface> block_(new GpsL1CaPcpsAcquisitionFineDoppler(configuration.get(), role, in_streams,
                    out_streams, queue));
            block = std::move(block_);
        }
    else if (implementation.compare("Galileo_E1_PCPS_Ambiguous_Acquisition") == 0)
        {
            std::unique_ptr<AcquisitionInterface> block_(new GalileoE1PcpsAmbiguousAcquisition(configuration.get(), role, in_streams,
                    out_streams, queue));
            block = std::move(block_);
        }
    else if (implementation.compare("Galileo_E1_PCPS_8ms_Ambiguous_Acquisition") == 0)
        {
            std::unique_ptr<AcquisitionInterface> block_(new GalileoE1Pcps8msAmbiguousAcquisition(configuration.get(), role, in_streams,
                    out_streams, queue));
            block = std::move(block_);
        }
    else if (implementation.compare("Galileo_E1_PCPS_Tong_Ambiguous_Acquisition") == 0)
        {
            std::unique_ptr<AcquisitionInterface> block_(new GalileoE1PcpsTongAmbiguousAcquisition(configuration.get(), role, in_streams,
                    out_streams, queue));
            block = std::move(block_);
        }
    else if (implementation.compare("Galileo_E1_PCPS_CCCWSR_Ambiguous_Acquisition") == 0)
        {
            std::unique_ptr<AcquisitionInterface> block_(new GalileoE1PcpsCccwsrAmbiguousAcquisition(configuration.get(), role, in_streams,
                    out_streams, queue));
            block = std::move(block_);
        }
    else
        {
            // Log fatal. This causes execution to stop.
            LOG(ERROR) << implementation << ": Undefined implementation for block";
        }
    return std::move(block);
}


std::unique_ptr<TrackingInterface> GNSSBlockFactory::GetTrkBlock(
        std::shared_ptr<ConfigurationInterface> configuration,
        std::string role,
        std::string implementation, unsigned int in_streams,
        unsigned int out_streams, boost::shared_ptr<gr::msg_queue> queue)
{
    std::unique_ptr<TrackingInterface> block;

    // TRACKING BLOCKS -------------------------------------------------------------
    if (implementation.compare("GPS_L1_CA_DLL_PLL_Tracking") == 0)
        {
            std::unique_ptr<TrackingInterface> block_(new GpsL1CaDllPllTracking(configuration.get(), role, in_streams,
                    out_streams, queue));
            block = std::move(block_);
        }
    else if (implementation.compare("GPS_L1_CA_DLL_PLL_Optim_Tracking") == 0)
        {
            std::unique_ptr<TrackingInterface> block_(new GpsL1CaDllPllOptimTracking(configuration.get(), role, in_streams,
                    out_streams, queue));
            block = std::move(block_);
        }
    else if (implementation.compare("GPS_L1_CA_DLL_FLL_PLL_Tracking") == 0)
        {
            std::unique_ptr<TrackingInterface> block_(new GpsL1CaDllFllPllTracking(configuration.get(), role, in_streams,
                    out_streams, queue));
            block = std::move(block_);
        }
    else if (implementation.compare("GPS_L1_CA_TCP_CONNECTOR_Tracking") == 0)
        {
            std::unique_ptr<TrackingInterface> block_(new GpsL1CaTcpConnectorTracking(configuration.get(), role, in_streams,
                    out_streams, queue));
            block = std::move(block_);
        }
    else if (implementation.compare("Galileo_E1_DLL_PLL_VEML_Tracking") == 0)
        {
            std::unique_ptr<TrackingInterface> block_(new GalileoE1DllPllVemlTracking(configuration.get(), role, in_streams,
                    out_streams, queue));
            block = std::move(block_);
        }
    else if (implementation.compare("Galileo_E1_TCP_CONNECTOR_Tracking") == 0)
        {
            std::unique_ptr<TrackingInterface> block_(new GalileoE1TcpConnectorTracking(configuration.get(), role, in_streams,
                    out_streams, queue));
            block = std::move(block_);
        }
    else
        {
            // Log fatal. This causes execution to stop.
            LOG(ERROR) << implementation << ": Undefined implementation for block";
        }
    return std::move(block);
}


std::unique_ptr<TelemetryDecoderInterface> GNSSBlockFactory::GetTlmBlock(
        std::shared_ptr<ConfigurationInterface> configuration,
        std::string role,
        std::string implementation, unsigned int in_streams,
        unsigned int out_streams, boost::shared_ptr<gr::msg_queue> queue)
{
    std::unique_ptr<TelemetryDecoderInterface> block;

    // TELEMETRY DECODERS ----------------------------------------------------------
    if (implementation.compare("GPS_L1_CA_Telemetry_Decoder") == 0)
        {
            std::unique_ptr<TelemetryDecoderInterface> block_(new GpsL1CaTelemetryDecoder(configuration.get(), role, in_streams,
                    out_streams, queue));
            block = std::move(block_);
        }
    else if (implementation.compare("Galileo_E1B_Telemetry_Decoder") == 0)
        {
            std::unique_ptr<TelemetryDecoderInterface> block_(new GalileoE1BTelemetryDecoder(configuration.get(), role, in_streams,
                    out_streams, queue));
            block = std::move(block_);
        }
    else if (implementation.compare("SBAS_L1_Telemetry_Decoder") == 0)
        {
            std::unique_ptr<TelemetryDecoderInterface> block_(new SbasL1TelemetryDecoder(configuration.get(), role, in_streams,
                    out_streams, queue));
            block = std::move(block_);
        }
    else
        {
            // Log fatal. This causes execution to stop.
            LOG(ERROR) << implementation << ": Undefined implementation for block";
        }
    return std::move(block);
}<|MERGE_RESOLUTION|>--- conflicted
+++ resolved
@@ -563,16 +563,11 @@
 
 
 /*
-<<<<<<< HEAD
- * Not very elegant, Acq, Ttk and Tlm blocks must be added here, too.
- * To be fixed!
-=======
  *
  * PLEASE ADD YOUR NEW BLOCK HERE!!
  *
  * Not very elegant, Acq, Trk and Tlm blocks must be added here, too.
  * To be improved!
->>>>>>> a8f85dbb
  */
 
 std::unique_ptr<AcquisitionInterface> GNSSBlockFactory::GetAcqBlock(
