/*!
 * \file gnss_flowgraph.cc
 * \brief Implementation of a GNSS receiver flowgraph
 * \author Carlos Aviles, 2010. carlos.avilesr(at)googlemail.com
 *         Luis Esteve, 2012. luis(at)epsilon-formacion.com
 *         Carles Fernandez-Prades, 2014. cfernandez(at)cttc.es
 *
 * Detailed description of the file here if needed.
 *
 * -------------------------------------------------------------------------
 *
 * Copyright (C) 2010-2015  (see AUTHORS file for a list of contributors)
 *
 * GNSS-SDR is a software defined Global Navigation
 *          Satellite Systems receiver
 *
 * This file is part of GNSS-SDR.
 *
 * GNSS-SDR is free software: you can redistribute it and/or modify
 * it under the terms of the GNU General Public License as published by
 * the Free Software Foundation, either version 3 of the License, or
 * (at your option) any later version.
 *
 * GNSS-SDR is distributed in the hope that it will be useful,
 * but WITHOUT ANY WARRANTY; without even the implied warranty of
 * MERCHANTABILITY or FITNESS FOR A PARTICULAR PURPOSE.  See the
 * GNU General Public License for more details.
 *
 * You should have received a copy of the GNU General Public License
 * along with GNSS-SDR. If not, see <http://www.gnu.org/licenses/>.
 *
 * -------------------------------------------------------------------------
 */

#include "gnss_flowgraph.h"
#include "unistd.h"

#include <memory>
#include <algorithm>
#include <exception>
#include <iostream>
#include <set>
#include <boost/lexical_cast.hpp>
#include <boost/tokenizer.hpp>
#include <glog/logging.h>
#include "configuration_interface.h"
#include "gnss_block_interface.h"
#include "channel_interface.h"
#include "gnss_block_factory.h"


#define GNSS_SDR_ARRAY_SIGNAL_CONDITIONER_CHANNELS 8

using google::LogMessage;

GNSSFlowgraph::GNSSFlowgraph(std::shared_ptr<ConfigurationInterface> configuration,
        boost::shared_ptr<gr::msg_queue> queue)
{
    connected_ = false;
    running_ = false;
    configuration_ = configuration;
    queue_ = queue;
    init();
}


GNSSFlowgraph::~GNSSFlowgraph()
{}


void GNSSFlowgraph::start()
{
    if (running_)
    {
        LOG(WARNING) << "Already running";
        return;
    }

    try
    {
        top_block_->start();
    }
    catch (std::exception& e)
    {
        LOG(WARNING) << "Unable to start flowgraph";
        LOG(ERROR) << e.what();
        return;
    }

    running_ = true;
}


void GNSSFlowgraph::stop()
{
    //    for (unsigned int i = 0; i < channels_count_; i++)
    //        {
    //            channels_.at(i)->stop_channel();
    //            LOG(INFO) << "Channel " << i << " in state " << channels_state_[i];
    //        }
    //    LOG(INFO) << "Threads finished. Return to main program.";
    top_block_->stop();
    running_ = false;
}


void GNSSFlowgraph::connect()
{
    /* Connects the blocks in the flowgraph
     *
     * Signal Source > Signal conditioner >> Channels >> Observables >> PVT
     */
    LOG(INFO) << "Connecting flowgraph";
    if (connected_)
    {
        LOG(WARNING) << "flowgraph already connected";
        return;
    }

    for (int i = 0; i < sources_count_; i++)
    {
        if (configuration_->property(sig_source_.at(i)->role() + ".enable_FPGA", false)==false)
        {
            try
            {
                sig_source_.at(i)->connect(top_block_);
            }
            catch (std::exception& e)
            {
                LOG(INFO) << "Can't connect signal source block " << i << " internally";
                LOG(ERROR) << e.what();
                top_block_->disconnect_all();
                return;
            }
        }else{
            DLOG(INFO)<<"Disabled signal source "<<i<<" due to FPGA accelerator";
        }
    }

    // Signal Source > Signal conditioner >
    for (unsigned int i = 0; i < sig_conditioner_.size(); i++)
    {
        if (configuration_->property(sig_conditioner_.at(i)->role() + ".enable_FPGA", false)==false)
        {
            try
            {
                sig_conditioner_.at(i)->connect(top_block_);
            }
            catch (std::exception& e)
            {
                LOG(INFO) << "Can't connect signal conditioner block " << i << " internally";
                LOG(ERROR) << e.what();
                top_block_->disconnect_all();
                return;
            }
        }else{
            DLOG(INFO)<<"Disabled signal conditioner "<<i<<" due to FPGA accelerator";
        }
    }

    for (unsigned int i = 0; i < channels_count_; i++)
    {
        try
        {
            channels_.at(i)->connect(top_block_);
        }
        catch (std::exception& e)
        {
            LOG(WARNING) << "Can't connect channel " << i << " internally";
            LOG(ERROR) << e.what();
            top_block_->disconnect_all();
            return;
        }
    }

    try
    {
        observables_->connect(top_block_);
    }
    catch (std::exception& e)
    {
        LOG(WARNING) << "Can't connect observables block internally";
        LOG(ERROR) << e.what();
        top_block_->disconnect_all();
        return;
    }

    // Signal Source > Signal conditioner >> Channels >> Observables > PVT
    try
    {
        pvt_->connect(top_block_);
    }
    catch (std::exception& e)
    {
        LOG(WARNING) << "Can't connect PVT block internally";
        LOG(ERROR) << e.what();
        top_block_->disconnect_all();
        return;
    }

    DLOG(INFO) << "blocks connected internally";

    // Signal Source (i) >  Signal conditioner (i) >
    int RF_Channels = 0;
    int signal_conditioner_ID = 0;

    for (int i = 0; i < sources_count_; i++)
    {

        //FPGA Accelerators do not need signal sources or conditioners
        //as the samples are feed directly to the FPGA fabric, so, if enabled, do not connect any source
        if (configuration_->property(sig_source_.at(i)->role() + ".enable_FPGA", false)==false)
        {
            try
            {
                //TODO: Remove this array implementation and create generic multistream connector
                //(if a signal source has more than 1 stream, then connect it to the multistream signal conditioner)
                if(sig_source_.at(i)->implementation().compare("Raw_Array_Signal_Source") == 0)
                {
                    //Multichannel Array
                    std::cout << "ARRAY MODE" << std::endl;
                    for (int j = 0; j < GNSS_SDR_ARRAY_SIGNAL_CONDITIONER_CHANNELS; j++)
                    {
                        std::cout << "connecting ch " << j << std::endl;
                        top_block_->connect(sig_source_.at(i)->get_right_block(), j, sig_conditioner_.at(i)->get_left_block(), j);
                    }
                }
                else
                {
                    //TODO: Create a class interface for SignalSources, derived from GNSSBlockInterface.
                    //Include GetRFChannels in the interface to avoid read config parameters here
                    //read the number of RF channels for each front-end
                    RF_Channels = configuration_->property(sig_source_.at(i)->role() + ".RF_channels", 1);

                    for (int j = 0; j < RF_Channels; j++)
                    {
                        //Connect the multichannel signal source to multiple signal conditioners
                        // GNURADIO max_streams=-1 means infinite ports!
                        LOG(INFO) << "sig_source_.at(i)->get_right_block()->output_signature()->max_streams()=" << sig_source_.at(i)->get_right_block()->output_signature()->max_streams();
                        LOG(INFO) << "sig_conditioner_.at(signal_conditioner_ID)->get_left_block()->input_signature()=" << sig_conditioner_.at(signal_conditioner_ID)->get_left_block()->input_signature()->max_streams();

                        if (sig_source_.at(i)->get_right_block()->output_signature()->max_streams() > 1)
                        {

                            LOG(INFO) << "connecting sig_source_ " << i << " stream " << j << " to conditioner " << j;
                            top_block_->connect(sig_source_.at(i)->get_right_block(), j, sig_conditioner_.at(signal_conditioner_ID)->get_left_block(), 0);

                        }
                        else
                        {
                            if (j == 0)
                            {
                                // RF_channel 0 backward compatibility with single channel sources
                                LOG(INFO)  <<  "connecting sig_source_ " << i << " stream " << 0 << " to conditioner " << j;
                                top_block_->connect(sig_source_.at(i)->get_right_block(), 0, sig_conditioner_.at(signal_conditioner_ID)->get_left_block(), 0);
                            }
                            else
                            {
                                // Multiple channel sources using multiple output blocks of single channel (requires RF_channel selector in call)
                                LOG(INFO) << "connecting sig_source_ " << i << " stream " << j << " to conditioner " << j;
                                top_block_->connect(sig_source_.at(i)->get_right_block(j), 0, sig_conditioner_.at(signal_conditioner_ID)->get_left_block(), 0);
                            }
                        }

                        signal_conditioner_ID++;
                    }
                }
            }
            catch (std::exception& e)
            {
                LOG(WARNING)  <<  "Can't connect signal source "  <<  i << " to signal conditioner " << i;
                LOG(ERROR) << e.what();
                top_block_->disconnect_all();
                return;
            }
        }else{
            DLOG(INFO) <<  "Signal source "<<i<<"disabled by FPGA";
        }
    }
    DLOG(INFO) << "Signal source connected to signal conditioner";


    // Signal conditioner (selected_signal_source) >> channels (i) (dependent of their associated SignalSource_ID)
    int selected_signal_conditioner_ID;
    for (unsigned int i = 0; i < channels_count_; i++)
    {

        selected_signal_conditioner_ID = configuration_->property("Channel" + boost::lexical_cast<std::string>(i) + ".RF_channel_ID", 0);
        //FPGA Accelerators do not need signal sources or conditioners
        //as the samples are feed directly to the FPGA fabric, so, if enabled, do not connect any source
        if (configuration_->property(sig_conditioner_.at(selected_signal_conditioner_ID)->role() + ".enable_FPGA", false)==false)
        {
            try
            {
                top_block_->connect(sig_conditioner_.at(selected_signal_conditioner_ID)->get_right_block(), 0,
                        channels_.at(i)->get_left_block(), 0);
            }
            catch (std::exception& e)
            {
                LOG(WARNING) << "Can't connect signal conditioner " << selected_signal_conditioner_ID << " to channel " << i;
                LOG(ERROR) << e.what();
                top_block_->disconnect_all();
                return;
            }

            DLOG(INFO) << "signal conditioner " << selected_signal_conditioner_ID << " connected to channel " << i;
        }else{
            DLOG(INFO) << "signal conditioner disabled by FPGA in channel " << i;
        }
        // Signal Source > Signal conditioner >> Channels >> Observables
        try
        {
            top_block_->connect(channels_.at(i)->get_right_block(), 0,
                    observables_->get_left_block(), i);
        }
        catch (std::exception& e)
        {
            LOG(WARNING) << "Can't connect channel " << i << " to observables";
            LOG(ERROR) << e.what();
            top_block_->disconnect_all();
            return;
        }

        std::string gnss_signal = channels_.at(i)->get_signal().get_signal_str(); // use channel's implicit signal!
        while (gnss_signal.compare(available_GNSS_signals_.front().get_signal_str()) != 0 )
        {
            available_GNSS_signals_.push_back(available_GNSS_signals_.front());
            available_GNSS_signals_.pop_front();
        }
        channels_.at(i)->set_signal(available_GNSS_signals_.front());

<<<<<<< HEAD
        if (channels_state_[i] == 1)
        {
            channels_.at(i)->start_acquisition();
            available_GNSS_signals_.pop_front();
            LOG(INFO) << "Channel " << i << " assigned to " << available_GNSS_signals_.front();
            LOG(INFO) << "Channel " << i << " connected to observables and ready for acquisition";
=======
            if (channels_state_[i] == 1)
                {
                    channels_.at(i)->start_acquisition();
                    available_GNSS_signals_.pop_front();
                    LOG(INFO) << "Channel " << i << " assigned to " << available_GNSS_signals_.front();
                    LOG(INFO) << "Channel " << i << " connected to observables and ready for acquisition";
                }
            else
                {
                    LOG(INFO) << "Channel " << i << " connected to observables in standby mode";
                }
            //connect the sample counter to the channel 0
            if (i==0)
            {
                ch_out_sample_counter=gnss_sdr_make_sample_counter();
                top_block_->connect(channels_.at(i)->get_right_block(),0,ch_out_sample_counter,0);

            }
>>>>>>> 111ad3b2
        }
        else
        {
            LOG(INFO) << "Channel " << i << " connected to observables in standby mode";
        }
    }

    /*
     * Connect the observables output of each channel to the PVT block
     */
    try
    {
        for (unsigned int i = 0; i < channels_count_; i++)
        {
            top_block_->connect(observables_->get_right_block(), i, pvt_->get_left_block(), i);
            top_block_->msg_connect(channels_.at(i)->get_right_block(), pmt::mp("telemetry"), pvt_->get_left_block(), pmt::mp("telemetry"));
        }
    }
    catch (std::exception& e)
    {
        LOG(WARNING) << "Can't connect observables to PVT";
        LOG(ERROR) << e.what();
        top_block_->disconnect_all();
        return;
    }

    connected_ = true;
    LOG(INFO) << "Flowgraph connected";
    top_block_->dump();
}


void GNSSFlowgraph::wait()
{
    if (!running_)
    {
        LOG(WARNING) << "Can't apply wait. Flowgraph is not running";
        return;
    }
    top_block_->wait();
    DLOG(INFO) << "Flowgraph finished calculations";
    running_ = false;
}


bool GNSSFlowgraph::send_telemetry_msg(pmt::pmt_t msg)
{
    //push ephemeris to PVT telemetry msg in port using a channel out port
    // it uses the first channel as a message produces (it is already connected to PVT)
    channels_.at(0)->get_right_block()->message_port_pub(pmt::mp("telemetry"), msg);
    return true;
}

/*
 * Applies an action to the flowgraph
 *
 * \param[in] who   Who generated the action
 * \param[in] what  What is the action 0: acquisition failed
 */
void GNSSFlowgraph::apply_action(unsigned int who, unsigned int what)
{
    DLOG(INFO) << "received " << what << " from " << who;

    switch (what)
    {
    case 0:
        LOG(INFO) << "Channel " << who << " ACQ FAILED satellite " << channels_.at(who)->get_signal().get_satellite() << ", Signal " << channels_.at(who)->get_signal().get_signal_str();
        available_GNSS_signals_.push_back(channels_.at(who)->get_signal());
        //TODO: Optimize the channel and signal matching!
        while ( channels_.at(who)->get_signal().get_signal_str().compare(available_GNSS_signals_.front().get_signal_str()) != 0 )
        {
            available_GNSS_signals_.push_back(available_GNSS_signals_.front());
            available_GNSS_signals_.pop_front();
        }
        channels_.at(who)->set_signal(available_GNSS_signals_.front());
        available_GNSS_signals_.pop_front();
        usleep(100);
        LOG(INFO) << "Channel "<< who << " Starting acquisition " << channels_.at(who)->get_signal().get_satellite() << ", Signal " << channels_.at(who)->get_signal().get_signal_str();
        channels_.at(who)->start_acquisition();
        break;
    case 1:
        LOG(INFO) << "Channel " << who << " ACQ SUCCESS satellite " << channels_.at(who)->get_signal().get_satellite();
        channels_state_[who] = 2;
        acq_channels_count_--;
        if (!available_GNSS_signals_.empty() && acq_channels_count_ < max_acq_channels_)
        {
            for (unsigned int i = 0; i < channels_count_; i++)
            {
                if (channels_state_[i] == 0)
                {
                    channels_state_[i] = 1;
                    while (channels_.at(i)->get_signal().get_signal_str().compare(available_GNSS_signals_.front().get_signal_str()) != 0 )
                    {
                        available_GNSS_signals_.push_back(available_GNSS_signals_.front());
                        available_GNSS_signals_.pop_front();
                    }
                    channels_.at(i)->set_signal(available_GNSS_signals_.front());
                    available_GNSS_signals_.pop_front();
                    acq_channels_count_++;
                    channels_.at(i)->start_acquisition();
                    break;
                }
                DLOG(INFO) << "Channel " << i << " in state " << channels_state_[i];
            }
        }

        break;

    case 2:
        LOG(INFO) << "Channel " << who << " TRK FAILED satellite " << channels_.at(who)->get_signal().get_satellite();
        if (acq_channels_count_ < max_acq_channels_)
        {
            channels_state_[who] = 1;
            acq_channels_count_++;
            channels_.at(who)->start_acquisition();
        }
        else
        {
            channels_state_[who] = 0;
            available_GNSS_signals_.push_back( channels_.at(who)->get_signal() );
        }

        // for (unsigned int i = 0; i < channels_count_; i++)
        //    {
        //        LOG(INFO) << "Channel " << i << " in state " << channels_state_[i] << std::endl;
        //    }
        break;

    default:
        break;
    }
    DLOG(INFO) << "Number of available signals: " << available_GNSS_signals_.size();
}



void GNSSFlowgraph::set_configuration(std::shared_ptr<ConfigurationInterface> configuration)
{
    if (running_)
    {
        LOG(WARNING) << "Unable to update configuration while flowgraph running";
        return;
    }

    if (connected_)
    {
        LOG(WARNING) << "Unable to update configuration while flowgraph connected";
    }
    configuration_ = configuration;
}



void GNSSFlowgraph::init()
{
    /*
     * Instantiates the receiver blocks
     */
    std::unique_ptr<GNSSBlockFactory> block_factory_(new GNSSBlockFactory());

    // 1. read the number of RF front-ends available (one file_source per RF front-end)
    sources_count_ = configuration_->property("Receiver.sources_count", 1);

    int RF_Channels = 0;
    int signal_conditioner_ID = 0;

    if (sources_count_ > 1)
    {
        for (int i = 0; i < sources_count_; i++)
        {
            std::cout << "Creating source " << i << std::endl;
            sig_source_.push_back(block_factory_->GetSignalSource(configuration_, queue_, i));
            //TODO: Create a class interface for SignalSources, derived from GNSSBlockInterface.
            //Include GetRFChannels in the interface to avoid read config parameters here
            //read the number of RF channels for each front-end
            RF_Channels = configuration_->property(sig_source_.at(i)->role() + ".RF_channels", 1);
            std::cout << "RF Channels " << RF_Channels << std::endl;
            for (int j = 0; j < RF_Channels; j++)
            {
                sig_conditioner_.push_back(block_factory_->GetSignalConditioner(configuration_, signal_conditioner_ID));
                signal_conditioner_ID++;
            }
        }
    }
    else
    {
        //backwards compatibility for old config files
        sig_source_.push_back(block_factory_->GetSignalSource(configuration_, queue_, -1));
        //TODO: Create a class interface for SignalSources, derived from GNSSBlockInterface.
        //Include GetRFChannels in the interface to avoid read config parameters here
        //read the number of RF channels for each front-end
        RF_Channels = configuration_->property(sig_source_.at(0)->role() + ".RF_channels", 0);
        if (RF_Channels != 0)
        {
            for (int j = 0; j < RF_Channels; j++)
            {
                sig_conditioner_.push_back(block_factory_->GetSignalConditioner(configuration_, signal_conditioner_ID));
                signal_conditioner_ID++;
            }
        }
        else
        {
            //old config file, single signal source and single channel, not specified
            sig_conditioner_.push_back(block_factory_->GetSignalConditioner(configuration_, -1));
        }
    }

    observables_ = block_factory_->GetObservables(configuration_);
    // Mark old implementations as deprecated
    std::string default_str("Default");
    std::string obs_implementation = configuration_->property("Observables.implementation", default_str);
    if ((obs_implementation.compare("GPS_L1_CA_Observables") == 0) || (obs_implementation.compare("GPS_L2C_Observables") == 0) ||
         (obs_implementation.compare("Galileo_E1B_Observables") == 0) || (obs_implementation.compare("Galileo_E5A_Observables") == 0))
        {
              std::cout << "WARNING: Implementation '" << obs_implementation << "' of the Observables block has been replaced by 'Hybrid_Observables'." << std::endl;
              std::cout << "Please update your configuration file." << std::endl;
        }

    pvt_ = block_factory_->GetPVT(configuration_);
    // Mark old implementations as deprecated
    std::string pvt_implementation = configuration_->property("PVT.implementation", default_str);
    if ((pvt_implementation.compare("GPS_L1_CA_PVT") == 0) || (pvt_implementation.compare("Galileo_E1_PVT") == 0) || (pvt_implementation.compare("Hybrid_PVT") == 0))
        {
              std::cout << "WARNING: Implementation '" << pvt_implementation << "' of the PVT block has been replaced by 'RTKLIB_PVT'." << std::endl;
              std::cout << "Please update your configuration file." << std::endl;
        }

    std::shared_ptr<std::vector<std::unique_ptr<GNSSBlockInterface>>> channels = block_factory_->GetChannels(configuration_, queue_);

    //todo:check smart pointer coherence...
    channels_count_ = channels->size();
    for (unsigned int i = 0; i < channels_count_; i++)
    {
        std::shared_ptr<GNSSBlockInterface> chan_ = std::move(channels->at(i));
        channels_.push_back(std::dynamic_pointer_cast<ChannelInterface>(chan_));
    }

    top_block_ = gr::make_top_block("GNSSFlowgraph");

    // fill the available_GNSS_signals_ queue with the satellites ID's to be searched by the acquisition
    set_signals_list();
    set_channels_state();
    applied_actions_ = 0;

    DLOG(INFO) << "Blocks instantiated. " << channels_count_ << " channels.";
}


void GNSSFlowgraph::set_signals_list()
{
    /*
     * Sets a sequential list of GNSS satellites
     */
    std::set<unsigned int>::iterator available_gnss_prn_iter;

    /*
     * \TODO Describe GNSS satellites more nicely, with RINEX notation
     * See http://igscb.jpl.nasa.gov/igscb/data/format/rinex301.pdf (page 5)
     */

    /*
     * Read GNSS-SDR default GNSS system and signal
     */

    unsigned int total_channels = configuration_->property("Channels_1C.count", 0) +
            configuration_->property("Channels_2S.count", 0) +
            configuration_->property("Channels_1B.count", 0) +
            configuration_->property("Channels_5X.count", 0);

    /*
     * Loop to create the list of GNSS Signals
     * To add signals from other systems, add another loop 'for'
     */

    std::set<unsigned int> available_gps_prn = { 1, 2, 3, 4, 5, 6, 7, 8, 9, 10,
            11, 12, 13, 14, 15, 16, 17, 18, 19, 20, 21, 22, 23, 24, 25, 26, 27, 28,
            29, 30, 31, 32 };

    std::set<unsigned int> available_sbas_prn = {120, 124, 126};

    std::set<unsigned int> available_galileo_prn = { 1, 2, 3, 4, 5, 6, 7, 8, 9, 10,
            11, 12, 13, 14, 15, 16, 17, 18, 19, 20, 21, 22, 23, 24, 25, 26, 27, 28,
            29, 30, 31, 32, 33, 34, 35, 36};

    std::string sv_list = configuration_->property("Galileo.prns", std::string("") );

    if( sv_list.length() > 0 )
    {
        // Reset the available prns:
        std::set< unsigned int > tmp_set;
        boost::tokenizer<> tok( sv_list );
        std::transform( tok.begin(), tok.end(), std::inserter( tmp_set, tmp_set.begin() ),
                boost::lexical_cast<unsigned int, std::string> );

        if( tmp_set.size() > 0 )
        {
            available_galileo_prn = tmp_set;
        }
    }

    sv_list = configuration_->property("GPS.prns", std::string("") );

    if( sv_list.length() > 0 )
    {
        // Reset the available prns:
        std::set< unsigned int > tmp_set;
        boost::tokenizer<> tok( sv_list );
        std::transform( tok.begin(), tok.end(), std::inserter( tmp_set, tmp_set.begin() ),
                boost::lexical_cast<unsigned int, std::string> );

        if( tmp_set.size() > 0 )
        {
            available_gps_prn = tmp_set;
        }
    }

    sv_list = configuration_->property("SBAS.prns", std::string("") );

    if( sv_list.length() > 0 )
    {
        // Reset the available prns:
        std::set< unsigned int > tmp_set;
        boost::tokenizer<> tok( sv_list );
        std::transform( tok.begin(), tok.end(), std::inserter( tmp_set, tmp_set.begin() ),
                boost::lexical_cast<unsigned int, std::string> );

        if( tmp_set.size() > 0 )
        {
            available_sbas_prn = tmp_set;
        }
    }

    if (configuration_->property("Channels_1C.count", 0) > 0 )
    {
        /*
         * Loop to create GPS L1 C/A signals
         */
        for (available_gnss_prn_iter = available_gps_prn.begin();
                available_gnss_prn_iter != available_gps_prn.end();
                available_gnss_prn_iter++)
        {
            available_GNSS_signals_.push_back(Gnss_Signal(Gnss_Satellite(std::string("GPS"),
                    *available_gnss_prn_iter), std::string("1C")));
        }
    }

    if (configuration_->property("Channels_2S.count", 0) > 0)
    {
        /*
         * Loop to create GPS L2C M signals
         */
        for (available_gnss_prn_iter = available_gps_prn.begin();
                available_gnss_prn_iter != available_gps_prn.end();
                available_gnss_prn_iter++)
        {
            available_GNSS_signals_.push_back(Gnss_Signal(Gnss_Satellite(std::string("GPS"),
                    *available_gnss_prn_iter), std::string("2S")));
        }
    }

    if (configuration_->property("Channels_SBAS.count", 0) > 0)
    {
        /*
         * Loop to create SBAS L1 C/A signals
         */
        for (available_gnss_prn_iter = available_sbas_prn.begin();
                available_gnss_prn_iter != available_sbas_prn.end();
                available_gnss_prn_iter++)
        {
            available_GNSS_signals_.push_back(Gnss_Signal(Gnss_Satellite(std::string("SBAS"),
                    *available_gnss_prn_iter), std::string("1C")));
        }
    }


    if (configuration_->property("Channels_1B.count", 0) > 0)
    {
        /*
         * Loop to create the list of Galileo E1 B signals
         */
        for (available_gnss_prn_iter = available_galileo_prn.begin();
                available_gnss_prn_iter != available_galileo_prn.end();
                available_gnss_prn_iter++)
        {
            available_GNSS_signals_.push_back(Gnss_Signal(Gnss_Satellite(std::string("Galileo"),
                    *available_gnss_prn_iter), std::string("1B")));
        }
    }

    if (configuration_->property("Channels_5X.count", 0) > 0 )
    {
        /*
         * Loop to create the list of Galileo E1 B signals
         */
        for (available_gnss_prn_iter = available_galileo_prn.begin();
                available_gnss_prn_iter != available_galileo_prn.end();
                available_gnss_prn_iter++)
        {
            available_GNSS_signals_.push_back(Gnss_Signal(Gnss_Satellite(std::string("Galileo"),
                    *available_gnss_prn_iter), std::string("5X")));
        }
    }
    /*
     * Ordering the list of signals from configuration file
     */
    std::list<Gnss_Signal>::iterator gnss_it = available_GNSS_signals_.begin();

    // Pre-assignation if not defined at ChannelX.signal=1C ...? In what order?

    for (unsigned int i = 0; i < total_channels; i++)
    {
        std::string gnss_signal = (configuration_->property("Channel" + boost::lexical_cast<std::string>(i) + ".signal", std::string("1C")));
        std::string gnss_system;
        if((gnss_signal.compare("1C") == 0) or (gnss_signal.compare("2S") == 0) ) gnss_system = "GPS";
        if((gnss_signal.compare("1B") == 0) or (gnss_signal.compare("5X") == 0) ) gnss_system = "Galileo";
        unsigned int sat = configuration_->property("Channel" + boost::lexical_cast<std::string>(i) + ".satellite", 0);
        LOG(INFO) << "Channel " << i <<  " system " << gnss_system << ", signal " << gnss_signal <<", sat "<<sat;
        if (sat == 0) // 0 = not PRN in configuration file
        {
            gnss_it++;
        }
        else
        {
            Gnss_Signal signal_value = Gnss_Signal(Gnss_Satellite(gnss_system, sat), gnss_signal);
            available_GNSS_signals_.remove(signal_value);
            available_GNSS_signals_.insert(gnss_it, signal_value);
        }
    }

    //    **** FOR DEBUGGING THE LIST OF GNSS SIGNALS ****
    //    std::list<Gnss_Signal>::iterator available_gnss_list_iter;
    //    for (available_gnss_list_iter = available_GNSS_signals_.begin(); available_gnss_list_iter
    //    != available_GNSS_signals_.end(); available_gnss_list_iter++)
    //        {
    //            std::cout << *available_gnss_list_iter << std::endl;
    //        }
}


void GNSSFlowgraph::set_channels_state()
{
    max_acq_channels_ = (configuration_->property("Channels.in_acquisition", channels_count_));
    if (max_acq_channels_ > channels_count_)
    {
        max_acq_channels_ = channels_count_;
        LOG(WARNING) << "Channels_in_acquisition is bigger than number of channels. Variable acq_channels_count_ is set to " << channels_count_;
    }
    channels_state_.reserve(channels_count_);
    for (unsigned int i = 0; i < channels_count_; i++)
    {
        if (i < max_acq_channels_)
        {
            channels_state_.push_back(1);
        }
        else
            channels_state_.push_back(0);
        DLOG(INFO) << "Channel " << i << " in state " << channels_state_[i];
    }
    acq_channels_count_ = max_acq_channels_;
    DLOG(INFO) << acq_channels_count_ << " channels in acquisition state";
}<|MERGE_RESOLUTION|>--- conflicted
+++ resolved
@@ -71,20 +71,20 @@
 void GNSSFlowgraph::start()
 {
     if (running_)
-    {
-        LOG(WARNING) << "Already running";
-        return;
-    }
+        {
+            LOG(WARNING) << "Already running";
+            return;
+        }
 
     try
     {
-        top_block_->start();
+            top_block_->start();
     }
     catch (std::exception& e)
     {
-        LOG(WARNING) << "Unable to start flowgraph";
-        LOG(ERROR) << e.what();
-        return;
+            LOG(WARNING) << "Unable to start flowgraph";
+            LOG(ERROR) << e.what();
+            return;
     }
 
     running_ = true;
@@ -112,231 +112,194 @@
      */
     LOG(INFO) << "Connecting flowgraph";
     if (connected_)
-    {
-        LOG(WARNING) << "flowgraph already connected";
-        return;
-    }
+        {
+            LOG(WARNING) << "flowgraph already connected";
+            return;
+        }
 
     for (int i = 0; i < sources_count_; i++)
-    {
-        if (configuration_->property(sig_source_.at(i)->role() + ".enable_FPGA", false)==false)
         {
             try
             {
-                sig_source_.at(i)->connect(top_block_);
+                    sig_source_.at(i)->connect(top_block_);
             }
             catch (std::exception& e)
             {
-                LOG(INFO) << "Can't connect signal source block " << i << " internally";
-                LOG(ERROR) << e.what();
-                top_block_->disconnect_all();
-                return;
-            }
-        }else{
-            DLOG(INFO)<<"Disabled signal source "<<i<<" due to FPGA accelerator";
-        }
-    }
+                    LOG(INFO) << "Can't connect signal source block " << i << " internally";
+                    LOG(ERROR) << e.what();
+                    top_block_->disconnect_all();
+                    return;
+            }
+        }
 
     // Signal Source > Signal conditioner >
     for (unsigned int i = 0; i < sig_conditioner_.size(); i++)
-    {
-        if (configuration_->property(sig_conditioner_.at(i)->role() + ".enable_FPGA", false)==false)
         {
             try
             {
-                sig_conditioner_.at(i)->connect(top_block_);
+                    sig_conditioner_.at(i)->connect(top_block_);
             }
             catch (std::exception& e)
             {
-                LOG(INFO) << "Can't connect signal conditioner block " << i << " internally";
-                LOG(ERROR) << e.what();
-                top_block_->disconnect_all();
-                return;
-            }
-        }else{
-            DLOG(INFO)<<"Disabled signal conditioner "<<i<<" due to FPGA accelerator";
-        }
-    }
+                    LOG(INFO) << "Can't connect signal conditioner block " << i << " internally";
+                    LOG(ERROR) << e.what();
+                    top_block_->disconnect_all();
+                    return;
+            }
+        }
 
     for (unsigned int i = 0; i < channels_count_; i++)
-    {
-        try
-        {
-            channels_.at(i)->connect(top_block_);
-        }
-        catch (std::exception& e)
-        {
-            LOG(WARNING) << "Can't connect channel " << i << " internally";
+        {
+            try
+            {
+                    channels_.at(i)->connect(top_block_);
+            }
+            catch (std::exception& e)
+            {
+                    LOG(WARNING) << "Can't connect channel " << i << " internally";
+                    LOG(ERROR) << e.what();
+                    top_block_->disconnect_all();
+                    return;
+            }
+        }
+
+    try
+    {
+            observables_->connect(top_block_);
+    }
+    catch (std::exception& e)
+    {
+            LOG(WARNING) << "Can't connect observables block internally";
             LOG(ERROR) << e.what();
             top_block_->disconnect_all();
             return;
-        }
-    }
-
-    try
-    {
-        observables_->connect(top_block_);
-    }
-    catch (std::exception& e)
-    {
-        LOG(WARNING) << "Can't connect observables block internally";
-        LOG(ERROR) << e.what();
-        top_block_->disconnect_all();
-        return;
     }
 
     // Signal Source > Signal conditioner >> Channels >> Observables > PVT
     try
     {
-        pvt_->connect(top_block_);
+            pvt_->connect(top_block_);
     }
     catch (std::exception& e)
     {
-        LOG(WARNING) << "Can't connect PVT block internally";
-        LOG(ERROR) << e.what();
-        top_block_->disconnect_all();
-        return;
+            LOG(WARNING) << "Can't connect PVT block internally";
+            LOG(ERROR) << e.what();
+            top_block_->disconnect_all();
+            return;
     }
 
     DLOG(INFO) << "blocks connected internally";
-
     // Signal Source (i) >  Signal conditioner (i) >
     int RF_Channels = 0;
     int signal_conditioner_ID = 0;
 
     for (int i = 0; i < sources_count_; i++)
-    {
-
-        //FPGA Accelerators do not need signal sources or conditioners
-        //as the samples are feed directly to the FPGA fabric, so, if enabled, do not connect any source
-        if (configuration_->property(sig_source_.at(i)->role() + ".enable_FPGA", false)==false)
         {
             try
             {
-                //TODO: Remove this array implementation and create generic multistream connector
-                //(if a signal source has more than 1 stream, then connect it to the multistream signal conditioner)
-                if(sig_source_.at(i)->implementation().compare("Raw_Array_Signal_Source") == 0)
-                {
-                    //Multichannel Array
-                    std::cout << "ARRAY MODE" << std::endl;
-                    for (int j = 0; j < GNSS_SDR_ARRAY_SIGNAL_CONDITIONER_CHANNELS; j++)
-                    {
-                        std::cout << "connecting ch " << j << std::endl;
-                        top_block_->connect(sig_source_.at(i)->get_right_block(), j, sig_conditioner_.at(i)->get_left_block(), j);
-                    }
-                }
-                else
-                {
-                    //TODO: Create a class interface for SignalSources, derived from GNSSBlockInterface.
-                    //Include GetRFChannels in the interface to avoid read config parameters here
-                    //read the number of RF channels for each front-end
-                    RF_Channels = configuration_->property(sig_source_.at(i)->role() + ".RF_channels", 1);
-
-                    for (int j = 0; j < RF_Channels; j++)
-                    {
-                        //Connect the multichannel signal source to multiple signal conditioners
-                        // GNURADIO max_streams=-1 means infinite ports!
-                        LOG(INFO) << "sig_source_.at(i)->get_right_block()->output_signature()->max_streams()=" << sig_source_.at(i)->get_right_block()->output_signature()->max_streams();
-                        LOG(INFO) << "sig_conditioner_.at(signal_conditioner_ID)->get_left_block()->input_signature()=" << sig_conditioner_.at(signal_conditioner_ID)->get_left_block()->input_signature()->max_streams();
-
-                        if (sig_source_.at(i)->get_right_block()->output_signature()->max_streams() > 1)
+                    //TODO: Remove this array implementation and create generic multistream connector
+                    //(if a signal source has more than 1 stream, then connect it to the multistream signal conditioner)
+                    if(sig_source_.at(i)->implementation().compare("Raw_Array_Signal_Source") == 0)
                         {
-
-                            LOG(INFO) << "connecting sig_source_ " << i << " stream " << j << " to conditioner " << j;
-                            top_block_->connect(sig_source_.at(i)->get_right_block(), j, sig_conditioner_.at(signal_conditioner_ID)->get_left_block(), 0);
-
+                            //Multichannel Array
+                            std::cout << "ARRAY MODE" << std::endl;
+                            for (int j = 0; j < GNSS_SDR_ARRAY_SIGNAL_CONDITIONER_CHANNELS; j++)
+                                {
+                                    std::cout << "connecting ch " << j << std::endl;
+                                    top_block_->connect(sig_source_.at(i)->get_right_block(), j, sig_conditioner_.at(i)->get_left_block(), j);
+                                }
                         }
-                        else
+                    else
                         {
-                            if (j == 0)
-                            {
-                                // RF_channel 0 backward compatibility with single channel sources
-                                LOG(INFO)  <<  "connecting sig_source_ " << i << " stream " << 0 << " to conditioner " << j;
-                                top_block_->connect(sig_source_.at(i)->get_right_block(), 0, sig_conditioner_.at(signal_conditioner_ID)->get_left_block(), 0);
-                            }
-                            else
-                            {
-                                // Multiple channel sources using multiple output blocks of single channel (requires RF_channel selector in call)
-                                LOG(INFO) << "connecting sig_source_ " << i << " stream " << j << " to conditioner " << j;
-                                top_block_->connect(sig_source_.at(i)->get_right_block(j), 0, sig_conditioner_.at(signal_conditioner_ID)->get_left_block(), 0);
-                            }
+                            //TODO: Create a class interface for SignalSources, derived from GNSSBlockInterface.
+                            //Include GetRFChannels in the interface to avoid read config parameters here
+                            //read the number of RF channels for each front-end
+                            RF_Channels = configuration_->property(sig_source_.at(i)->role() + ".RF_channels", 1);
+
+                            for (int j = 0; j < RF_Channels; j++)
+                                {
+                                    //Connect the multichannel signal source to multiple signal conditioners
+                                    // GNURADIO max_streams=-1 means infinite ports!
+                                    LOG(INFO) << "sig_source_.at(i)->get_right_block()->output_signature()->max_streams()=" << sig_source_.at(i)->get_right_block()->output_signature()->max_streams();
+                                    LOG(INFO) << "sig_conditioner_.at(signal_conditioner_ID)->get_left_block()->input_signature()=" << sig_conditioner_.at(signal_conditioner_ID)->get_left_block()->input_signature()->max_streams();
+
+                                    if (sig_source_.at(i)->get_right_block()->output_signature()->max_streams() > 1)
+                                        {
+
+                                            LOG(INFO) << "connecting sig_source_ " << i << " stream " << j << " to conditioner " << j;
+                                            top_block_->connect(sig_source_.at(i)->get_right_block(), j, sig_conditioner_.at(signal_conditioner_ID)->get_left_block(), 0);
+                                        }
+                                    else
+                                        {
+                                            if (j == 0)
+                                                {
+                                                    // RF_channel 0 backward compatibility with single channel sources
+                                                    LOG(INFO)  <<  "connecting sig_source_ " << i << " stream " << 0 << " to conditioner " << j;
+                                                    top_block_->connect(sig_source_.at(i)->get_right_block(), 0, sig_conditioner_.at(signal_conditioner_ID)->get_left_block(), 0);
+                                                }
+                                            else
+                                                {
+                                                    // Multiple channel sources using multiple output blocks of single channel (requires RF_channel selector in call)
+                                                    LOG(INFO) << "connecting sig_source_ " << i << " stream " << j << " to conditioner " << j;
+                                                    top_block_->connect(sig_source_.at(i)->get_right_block(j), 0, sig_conditioner_.at(signal_conditioner_ID)->get_left_block(), 0);
+                                                }
+                                        }
+                                    signal_conditioner_ID++;
+                                }
                         }
-
-                        signal_conditioner_ID++;
-                    }
-                }
             }
             catch (std::exception& e)
             {
-                LOG(WARNING)  <<  "Can't connect signal source "  <<  i << " to signal conditioner " << i;
-                LOG(ERROR) << e.what();
-                top_block_->disconnect_all();
-                return;
-            }
-        }else{
-            DLOG(INFO) <<  "Signal source "<<i<<"disabled by FPGA";
-        }
-    }
+                    LOG(WARNING)  <<  "Can't connect signal source "  <<  i << " to signal conditioner " << i;
+                    LOG(ERROR) << e.what();
+                    top_block_->disconnect_all();
+                    return;
+            }
+        }
     DLOG(INFO) << "Signal source connected to signal conditioner";
-
 
     // Signal conditioner (selected_signal_source) >> channels (i) (dependent of their associated SignalSource_ID)
     int selected_signal_conditioner_ID;
     for (unsigned int i = 0; i < channels_count_; i++)
-    {
-
-        selected_signal_conditioner_ID = configuration_->property("Channel" + boost::lexical_cast<std::string>(i) + ".RF_channel_ID", 0);
-        //FPGA Accelerators do not need signal sources or conditioners
-        //as the samples are feed directly to the FPGA fabric, so, if enabled, do not connect any source
-        if (configuration_->property(sig_conditioner_.at(selected_signal_conditioner_ID)->role() + ".enable_FPGA", false)==false)
-        {
+        {
+            selected_signal_conditioner_ID = configuration_->property("Channel" + boost::lexical_cast<std::string>(i) + ".RF_channel_ID", 0);
             try
             {
-                top_block_->connect(sig_conditioner_.at(selected_signal_conditioner_ID)->get_right_block(), 0,
-                        channels_.at(i)->get_left_block(), 0);
+                    top_block_->connect(sig_conditioner_.at(selected_signal_conditioner_ID)->get_right_block(), 0,
+                            channels_.at(i)->get_left_block(), 0);
             }
             catch (std::exception& e)
             {
-                LOG(WARNING) << "Can't connect signal conditioner " << selected_signal_conditioner_ID << " to channel " << i;
-                LOG(ERROR) << e.what();
-                top_block_->disconnect_all();
-                return;
+                    LOG(WARNING) << "Can't connect signal conditioner " << selected_signal_conditioner_ID << " to channel " << i;
+                    LOG(ERROR) << e.what();
+                    top_block_->disconnect_all();
+                    return;
             }
 
             DLOG(INFO) << "signal conditioner " << selected_signal_conditioner_ID << " connected to channel " << i;
-        }else{
-            DLOG(INFO) << "signal conditioner disabled by FPGA in channel " << i;
-        }
-        // Signal Source > Signal conditioner >> Channels >> Observables
-        try
-        {
-            top_block_->connect(channels_.at(i)->get_right_block(), 0,
-                    observables_->get_left_block(), i);
-        }
-        catch (std::exception& e)
-        {
-            LOG(WARNING) << "Can't connect channel " << i << " to observables";
-            LOG(ERROR) << e.what();
-            top_block_->disconnect_all();
-            return;
-        }
-
-        std::string gnss_signal = channels_.at(i)->get_signal().get_signal_str(); // use channel's implicit signal!
-        while (gnss_signal.compare(available_GNSS_signals_.front().get_signal_str()) != 0 )
-        {
-            available_GNSS_signals_.push_back(available_GNSS_signals_.front());
-            available_GNSS_signals_.pop_front();
-        }
-        channels_.at(i)->set_signal(available_GNSS_signals_.front());
-
-<<<<<<< HEAD
-        if (channels_state_[i] == 1)
-        {
-            channels_.at(i)->start_acquisition();
-            available_GNSS_signals_.pop_front();
-            LOG(INFO) << "Channel " << i << " assigned to " << available_GNSS_signals_.front();
-            LOG(INFO) << "Channel " << i << " connected to observables and ready for acquisition";
-=======
+
+            // Signal Source > Signal conditioner >> Channels >> Observables
+            try
+            {
+                    top_block_->connect(channels_.at(i)->get_right_block(), 0,
+                            observables_->get_left_block(), i);
+            }
+            catch (std::exception& e)
+            {
+                    LOG(WARNING) << "Can't connect channel " << i << " to observables";
+                    LOG(ERROR) << e.what();
+                    top_block_->disconnect_all();
+                    return;
+            }
+
+            std::string gnss_signal = channels_.at(i)->get_signal().get_signal_str(); // use channel's implicit signal!
+            while (gnss_signal.compare(available_GNSS_signals_.front().get_signal_str()) != 0 )
+                {
+                    available_GNSS_signals_.push_back(available_GNSS_signals_.front());
+                    available_GNSS_signals_.pop_front();
+                }
+            channels_.at(i)->set_signal(available_GNSS_signals_.front());
+
             if (channels_state_[i] == 1)
                 {
                     channels_.at(i)->start_acquisition();
@@ -349,37 +312,31 @@
                     LOG(INFO) << "Channel " << i << " connected to observables in standby mode";
                 }
             //connect the sample counter to the channel 0
-            if (i==0)
-            {
-                ch_out_sample_counter=gnss_sdr_make_sample_counter();
-                top_block_->connect(channels_.at(i)->get_right_block(),0,ch_out_sample_counter,0);
-
-            }
->>>>>>> 111ad3b2
-        }
-        else
-        {
-            LOG(INFO) << "Channel " << i << " connected to observables in standby mode";
-        }
-    }
+            if (i == 0)
+                {
+                    ch_out_sample_counter = gnss_sdr_make_sample_counter();
+                    top_block_->connect(channels_.at(i)->get_right_block(), 0, ch_out_sample_counter, 0);
+
+                }
+        }
 
     /*
      * Connect the observables output of each channel to the PVT block
      */
     try
     {
-        for (unsigned int i = 0; i < channels_count_; i++)
-        {
-            top_block_->connect(observables_->get_right_block(), i, pvt_->get_left_block(), i);
-            top_block_->msg_connect(channels_.at(i)->get_right_block(), pmt::mp("telemetry"), pvt_->get_left_block(), pmt::mp("telemetry"));
-        }
+            for (unsigned int i = 0; i < channels_count_; i++)
+                {
+                    top_block_->connect(observables_->get_right_block(), i, pvt_->get_left_block(), i);
+                    top_block_->msg_connect(channels_.at(i)->get_right_block(), pmt::mp("telemetry"), pvt_->get_left_block(), pmt::mp("telemetry"));
+                }
     }
     catch (std::exception& e)
     {
-        LOG(WARNING) << "Can't connect observables to PVT";
-        LOG(ERROR) << e.what();
-        top_block_->disconnect_all();
-        return;
+            LOG(WARNING) << "Can't connect observables to PVT";
+            LOG(ERROR) << e.what();
+            top_block_->disconnect_all();
+            return;
     }
 
     connected_ = true;
@@ -391,10 +348,10 @@
 void GNSSFlowgraph::wait()
 {
     if (!running_)
-    {
-        LOG(WARNING) << "Can't apply wait. Flowgraph is not running";
-        return;
-    }
+        {
+            LOG(WARNING) << "Can't apply wait. Flowgraph is not running";
+            return;
+        }
     top_block_->wait();
     DLOG(INFO) << "Flowgraph finished calculations";
     running_ = false;
@@ -408,6 +365,7 @@
     channels_.at(0)->get_right_block()->message_port_pub(pmt::mp("telemetry"), msg);
     return true;
 }
+
 
 /*
  * Applies an action to the flowgraph
@@ -426,10 +384,10 @@
         available_GNSS_signals_.push_back(channels_.at(who)->get_signal());
         //TODO: Optimize the channel and signal matching!
         while ( channels_.at(who)->get_signal().get_signal_str().compare(available_GNSS_signals_.front().get_signal_str()) != 0 )
-        {
-            available_GNSS_signals_.push_back(available_GNSS_signals_.front());
-            available_GNSS_signals_.pop_front();
-        }
+            {
+                available_GNSS_signals_.push_back(available_GNSS_signals_.front());
+                available_GNSS_signals_.pop_front();
+            }
         channels_.at(who)->set_signal(available_GNSS_signals_.front());
         available_GNSS_signals_.pop_front();
         usleep(100);
@@ -441,42 +399,42 @@
         channels_state_[who] = 2;
         acq_channels_count_--;
         if (!available_GNSS_signals_.empty() && acq_channels_count_ < max_acq_channels_)
-        {
-            for (unsigned int i = 0; i < channels_count_; i++)
-            {
-                if (channels_state_[i] == 0)
-                {
-                    channels_state_[i] = 1;
-                    while (channels_.at(i)->get_signal().get_signal_str().compare(available_GNSS_signals_.front().get_signal_str()) != 0 )
+            {
+                for (unsigned int i = 0; i < channels_count_; i++)
                     {
-                        available_GNSS_signals_.push_back(available_GNSS_signals_.front());
-                        available_GNSS_signals_.pop_front();
+                        if (channels_state_[i] == 0)
+                            {
+                                channels_state_[i] = 1;
+                                while (channels_.at(i)->get_signal().get_signal_str().compare(available_GNSS_signals_.front().get_signal_str()) != 0 )
+                                    {
+                                        available_GNSS_signals_.push_back(available_GNSS_signals_.front());
+                                        available_GNSS_signals_.pop_front();
+                                    }
+                                channels_.at(i)->set_signal(available_GNSS_signals_.front());
+                                available_GNSS_signals_.pop_front();
+                                acq_channels_count_++;
+                                channels_.at(i)->start_acquisition();
+                                break;
+                            }
+                        DLOG(INFO) << "Channel " << i << " in state " << channels_state_[i];
                     }
-                    channels_.at(i)->set_signal(available_GNSS_signals_.front());
-                    available_GNSS_signals_.pop_front();
-                    acq_channels_count_++;
-                    channels_.at(i)->start_acquisition();
-                    break;
-                }
-                DLOG(INFO) << "Channel " << i << " in state " << channels_state_[i];
-            }
-        }
+            }
 
         break;
 
     case 2:
         LOG(INFO) << "Channel " << who << " TRK FAILED satellite " << channels_.at(who)->get_signal().get_satellite();
         if (acq_channels_count_ < max_acq_channels_)
-        {
-            channels_state_[who] = 1;
-            acq_channels_count_++;
-            channels_.at(who)->start_acquisition();
-        }
+            {
+                channels_state_[who] = 1;
+                acq_channels_count_++;
+                channels_.at(who)->start_acquisition();
+            }
         else
-        {
-            channels_state_[who] = 0;
-            available_GNSS_signals_.push_back( channels_.at(who)->get_signal() );
-        }
+            {
+                channels_state_[who] = 0;
+                available_GNSS_signals_.push_back( channels_.at(who)->get_signal() );
+            }
 
         // for (unsigned int i = 0; i < channels_count_; i++)
         //    {
@@ -495,15 +453,15 @@
 void GNSSFlowgraph::set_configuration(std::shared_ptr<ConfigurationInterface> configuration)
 {
     if (running_)
-    {
-        LOG(WARNING) << "Unable to update configuration while flowgraph running";
-        return;
-    }
+        {
+            LOG(WARNING) << "Unable to update configuration while flowgraph running";
+            return;
+        }
 
     if (connected_)
-    {
-        LOG(WARNING) << "Unable to update configuration while flowgraph connected";
-    }
+        {
+            LOG(WARNING) << "Unable to update configuration while flowgraph connected";
+        }
     configuration_ = configuration;
 }
 
@@ -523,55 +481,55 @@
     int signal_conditioner_ID = 0;
 
     if (sources_count_ > 1)
-    {
-        for (int i = 0; i < sources_count_; i++)
-        {
-            std::cout << "Creating source " << i << std::endl;
-            sig_source_.push_back(block_factory_->GetSignalSource(configuration_, queue_, i));
+        {
+            for (int i = 0; i < sources_count_; i++)
+                {
+                    std::cout << "Creating source " << i << std::endl;
+                    sig_source_.push_back(block_factory_->GetSignalSource(configuration_, queue_, i));
+                    //TODO: Create a class interface for SignalSources, derived from GNSSBlockInterface.
+                    //Include GetRFChannels in the interface to avoid read config parameters here
+                    //read the number of RF channels for each front-end
+                    RF_Channels = configuration_->property(sig_source_.at(i)->role() + ".RF_channels", 1);
+                    std::cout << "RF Channels " << RF_Channels << std::endl;
+                    for (int j = 0; j < RF_Channels; j++)
+                        {
+                            sig_conditioner_.push_back(block_factory_->GetSignalConditioner(configuration_, signal_conditioner_ID));
+                            signal_conditioner_ID++;
+                        }
+                }
+        }
+    else
+        {
+            //backwards compatibility for old config files
+            sig_source_.push_back(block_factory_->GetSignalSource(configuration_, queue_, -1));
             //TODO: Create a class interface for SignalSources, derived from GNSSBlockInterface.
             //Include GetRFChannels in the interface to avoid read config parameters here
             //read the number of RF channels for each front-end
-            RF_Channels = configuration_->property(sig_source_.at(i)->role() + ".RF_channels", 1);
-            std::cout << "RF Channels " << RF_Channels << std::endl;
-            for (int j = 0; j < RF_Channels; j++)
-            {
-                sig_conditioner_.push_back(block_factory_->GetSignalConditioner(configuration_, signal_conditioner_ID));
-                signal_conditioner_ID++;
-            }
-        }
-    }
-    else
-    {
-        //backwards compatibility for old config files
-        sig_source_.push_back(block_factory_->GetSignalSource(configuration_, queue_, -1));
-        //TODO: Create a class interface for SignalSources, derived from GNSSBlockInterface.
-        //Include GetRFChannels in the interface to avoid read config parameters here
-        //read the number of RF channels for each front-end
-        RF_Channels = configuration_->property(sig_source_.at(0)->role() + ".RF_channels", 0);
-        if (RF_Channels != 0)
-        {
-            for (int j = 0; j < RF_Channels; j++)
-            {
-                sig_conditioner_.push_back(block_factory_->GetSignalConditioner(configuration_, signal_conditioner_ID));
-                signal_conditioner_ID++;
-            }
-        }
-        else
-        {
-            //old config file, single signal source and single channel, not specified
-            sig_conditioner_.push_back(block_factory_->GetSignalConditioner(configuration_, -1));
-        }
-    }
+            RF_Channels = configuration_->property(sig_source_.at(0)->role() + ".RF_channels", 0);
+            if (RF_Channels != 0)
+                {
+                    for (int j = 0; j < RF_Channels; j++)
+                        {
+                            sig_conditioner_.push_back(block_factory_->GetSignalConditioner(configuration_, signal_conditioner_ID));
+                            signal_conditioner_ID++;
+                        }
+                }
+            else
+                {
+                    //old config file, single signal source and single channel, not specified
+                    sig_conditioner_.push_back(block_factory_->GetSignalConditioner(configuration_, -1));
+                }
+        }
 
     observables_ = block_factory_->GetObservables(configuration_);
     // Mark old implementations as deprecated
     std::string default_str("Default");
     std::string obs_implementation = configuration_->property("Observables.implementation", default_str);
     if ((obs_implementation.compare("GPS_L1_CA_Observables") == 0) || (obs_implementation.compare("GPS_L2C_Observables") == 0) ||
-         (obs_implementation.compare("Galileo_E1B_Observables") == 0) || (obs_implementation.compare("Galileo_E5A_Observables") == 0))
-        {
-              std::cout << "WARNING: Implementation '" << obs_implementation << "' of the Observables block has been replaced by 'Hybrid_Observables'." << std::endl;
-              std::cout << "Please update your configuration file." << std::endl;
+            (obs_implementation.compare("Galileo_E1B_Observables") == 0) || (obs_implementation.compare("Galileo_E5A_Observables") == 0))
+        {
+            std::cout << "WARNING: Implementation '" << obs_implementation << "' of the Observables block has been replaced by 'Hybrid_Observables'." << std::endl;
+            std::cout << "Please update your configuration file." << std::endl;
         }
 
     pvt_ = block_factory_->GetPVT(configuration_);
@@ -579,8 +537,8 @@
     std::string pvt_implementation = configuration_->property("PVT.implementation", default_str);
     if ((pvt_implementation.compare("GPS_L1_CA_PVT") == 0) || (pvt_implementation.compare("Galileo_E1_PVT") == 0) || (pvt_implementation.compare("Hybrid_PVT") == 0))
         {
-              std::cout << "WARNING: Implementation '" << pvt_implementation << "' of the PVT block has been replaced by 'RTKLIB_PVT'." << std::endl;
-              std::cout << "Please update your configuration file." << std::endl;
+            std::cout << "WARNING: Implementation '" << pvt_implementation << "' of the PVT block has been replaced by 'RTKLIB_PVT'." << std::endl;
+            std::cout << "Please update your configuration file." << std::endl;
         }
 
     std::shared_ptr<std::vector<std::unique_ptr<GNSSBlockInterface>>> channels = block_factory_->GetChannels(configuration_, queue_);
@@ -588,10 +546,10 @@
     //todo:check smart pointer coherence...
     channels_count_ = channels->size();
     for (unsigned int i = 0; i < channels_count_; i++)
-    {
-        std::shared_ptr<GNSSBlockInterface> chan_ = std::move(channels->at(i));
-        channels_.push_back(std::dynamic_pointer_cast<ChannelInterface>(chan_));
-    }
+        {
+            std::shared_ptr<GNSSBlockInterface> chan_ = std::move(channels->at(i));
+            channels_.push_back(std::dynamic_pointer_cast<ChannelInterface>(chan_));
+        }
 
     top_block_ = gr::make_top_block("GNSSFlowgraph");
 
@@ -643,121 +601,121 @@
     std::string sv_list = configuration_->property("Galileo.prns", std::string("") );
 
     if( sv_list.length() > 0 )
-    {
-        // Reset the available prns:
-        std::set< unsigned int > tmp_set;
-        boost::tokenizer<> tok( sv_list );
-        std::transform( tok.begin(), tok.end(), std::inserter( tmp_set, tmp_set.begin() ),
-                boost::lexical_cast<unsigned int, std::string> );
-
-        if( tmp_set.size() > 0 )
-        {
-            available_galileo_prn = tmp_set;
-        }
-    }
+        {
+            // Reset the available prns:
+            std::set< unsigned int > tmp_set;
+            boost::tokenizer<> tok( sv_list );
+            std::transform( tok.begin(), tok.end(), std::inserter( tmp_set, tmp_set.begin() ),
+                    boost::lexical_cast<unsigned int, std::string> );
+
+            if( tmp_set.size() > 0 )
+                {
+                    available_galileo_prn = tmp_set;
+                }
+        }
 
     sv_list = configuration_->property("GPS.prns", std::string("") );
 
     if( sv_list.length() > 0 )
-    {
-        // Reset the available prns:
-        std::set< unsigned int > tmp_set;
-        boost::tokenizer<> tok( sv_list );
-        std::transform( tok.begin(), tok.end(), std::inserter( tmp_set, tmp_set.begin() ),
-                boost::lexical_cast<unsigned int, std::string> );
-
-        if( tmp_set.size() > 0 )
-        {
-            available_gps_prn = tmp_set;
-        }
-    }
+        {
+            // Reset the available prns:
+            std::set< unsigned int > tmp_set;
+            boost::tokenizer<> tok( sv_list );
+            std::transform( tok.begin(), tok.end(), std::inserter( tmp_set, tmp_set.begin() ),
+                    boost::lexical_cast<unsigned int, std::string> );
+
+            if( tmp_set.size() > 0 )
+                {
+                    available_gps_prn = tmp_set;
+                }
+        }
 
     sv_list = configuration_->property("SBAS.prns", std::string("") );
 
     if( sv_list.length() > 0 )
-    {
-        // Reset the available prns:
-        std::set< unsigned int > tmp_set;
-        boost::tokenizer<> tok( sv_list );
-        std::transform( tok.begin(), tok.end(), std::inserter( tmp_set, tmp_set.begin() ),
-                boost::lexical_cast<unsigned int, std::string> );
-
-        if( tmp_set.size() > 0 )
-        {
-            available_sbas_prn = tmp_set;
-        }
-    }
+        {
+            // Reset the available prns:
+            std::set< unsigned int > tmp_set;
+            boost::tokenizer<> tok( sv_list );
+            std::transform( tok.begin(), tok.end(), std::inserter( tmp_set, tmp_set.begin() ),
+                    boost::lexical_cast<unsigned int, std::string> );
+
+            if( tmp_set.size() > 0 )
+                {
+                    available_sbas_prn = tmp_set;
+                }
+        }
 
     if (configuration_->property("Channels_1C.count", 0) > 0 )
-    {
-        /*
-         * Loop to create GPS L1 C/A signals
-         */
-        for (available_gnss_prn_iter = available_gps_prn.begin();
-                available_gnss_prn_iter != available_gps_prn.end();
-                available_gnss_prn_iter++)
-        {
-            available_GNSS_signals_.push_back(Gnss_Signal(Gnss_Satellite(std::string("GPS"),
-                    *available_gnss_prn_iter), std::string("1C")));
-        }
-    }
+        {
+            /*
+             * Loop to create GPS L1 C/A signals
+             */
+            for (available_gnss_prn_iter = available_gps_prn.begin();
+                    available_gnss_prn_iter != available_gps_prn.end();
+                    available_gnss_prn_iter++)
+                {
+                    available_GNSS_signals_.push_back(Gnss_Signal(Gnss_Satellite(std::string("GPS"),
+                            *available_gnss_prn_iter), std::string("1C")));
+                }
+        }
 
     if (configuration_->property("Channels_2S.count", 0) > 0)
-    {
-        /*
-         * Loop to create GPS L2C M signals
-         */
-        for (available_gnss_prn_iter = available_gps_prn.begin();
-                available_gnss_prn_iter != available_gps_prn.end();
-                available_gnss_prn_iter++)
-        {
-            available_GNSS_signals_.push_back(Gnss_Signal(Gnss_Satellite(std::string("GPS"),
-                    *available_gnss_prn_iter), std::string("2S")));
-        }
-    }
+        {
+            /*
+             * Loop to create GPS L2C M signals
+             */
+            for (available_gnss_prn_iter = available_gps_prn.begin();
+                    available_gnss_prn_iter != available_gps_prn.end();
+                    available_gnss_prn_iter++)
+                {
+                    available_GNSS_signals_.push_back(Gnss_Signal(Gnss_Satellite(std::string("GPS"),
+                            *available_gnss_prn_iter), std::string("2S")));
+                }
+        }
 
     if (configuration_->property("Channels_SBAS.count", 0) > 0)
-    {
-        /*
-         * Loop to create SBAS L1 C/A signals
-         */
-        for (available_gnss_prn_iter = available_sbas_prn.begin();
-                available_gnss_prn_iter != available_sbas_prn.end();
-                available_gnss_prn_iter++)
-        {
-            available_GNSS_signals_.push_back(Gnss_Signal(Gnss_Satellite(std::string("SBAS"),
-                    *available_gnss_prn_iter), std::string("1C")));
-        }
-    }
+        {
+            /*
+             * Loop to create SBAS L1 C/A signals
+             */
+            for (available_gnss_prn_iter = available_sbas_prn.begin();
+                    available_gnss_prn_iter != available_sbas_prn.end();
+                    available_gnss_prn_iter++)
+                {
+                    available_GNSS_signals_.push_back(Gnss_Signal(Gnss_Satellite(std::string("SBAS"),
+                            *available_gnss_prn_iter), std::string("1C")));
+                }
+        }
 
 
     if (configuration_->property("Channels_1B.count", 0) > 0)
-    {
-        /*
-         * Loop to create the list of Galileo E1 B signals
-         */
-        for (available_gnss_prn_iter = available_galileo_prn.begin();
-                available_gnss_prn_iter != available_galileo_prn.end();
-                available_gnss_prn_iter++)
-        {
-            available_GNSS_signals_.push_back(Gnss_Signal(Gnss_Satellite(std::string("Galileo"),
-                    *available_gnss_prn_iter), std::string("1B")));
-        }
-    }
+        {
+            /*
+             * Loop to create the list of Galileo E1 B signals
+             */
+            for (available_gnss_prn_iter = available_galileo_prn.begin();
+                    available_gnss_prn_iter != available_galileo_prn.end();
+                    available_gnss_prn_iter++)
+                {
+                    available_GNSS_signals_.push_back(Gnss_Signal(Gnss_Satellite(std::string("Galileo"),
+                            *available_gnss_prn_iter), std::string("1B")));
+                }
+        }
 
     if (configuration_->property("Channels_5X.count", 0) > 0 )
-    {
-        /*
-         * Loop to create the list of Galileo E1 B signals
-         */
-        for (available_gnss_prn_iter = available_galileo_prn.begin();
-                available_gnss_prn_iter != available_galileo_prn.end();
-                available_gnss_prn_iter++)
-        {
-            available_GNSS_signals_.push_back(Gnss_Signal(Gnss_Satellite(std::string("Galileo"),
-                    *available_gnss_prn_iter), std::string("5X")));
-        }
-    }
+        {
+            /*
+             * Loop to create the list of Galileo E1 B signals
+             */
+            for (available_gnss_prn_iter = available_galileo_prn.begin();
+                    available_gnss_prn_iter != available_galileo_prn.end();
+                    available_gnss_prn_iter++)
+                {
+                    available_GNSS_signals_.push_back(Gnss_Signal(Gnss_Satellite(std::string("Galileo"),
+                            *available_gnss_prn_iter), std::string("5X")));
+                }
+        }
     /*
      * Ordering the list of signals from configuration file
      */
@@ -766,24 +724,24 @@
     // Pre-assignation if not defined at ChannelX.signal=1C ...? In what order?
 
     for (unsigned int i = 0; i < total_channels; i++)
-    {
-        std::string gnss_signal = (configuration_->property("Channel" + boost::lexical_cast<std::string>(i) + ".signal", std::string("1C")));
-        std::string gnss_system;
-        if((gnss_signal.compare("1C") == 0) or (gnss_signal.compare("2S") == 0) ) gnss_system = "GPS";
-        if((gnss_signal.compare("1B") == 0) or (gnss_signal.compare("5X") == 0) ) gnss_system = "Galileo";
-        unsigned int sat = configuration_->property("Channel" + boost::lexical_cast<std::string>(i) + ".satellite", 0);
-        LOG(INFO) << "Channel " << i <<  " system " << gnss_system << ", signal " << gnss_signal <<", sat "<<sat;
-        if (sat == 0) // 0 = not PRN in configuration file
-        {
-            gnss_it++;
-        }
-        else
-        {
-            Gnss_Signal signal_value = Gnss_Signal(Gnss_Satellite(gnss_system, sat), gnss_signal);
-            available_GNSS_signals_.remove(signal_value);
-            available_GNSS_signals_.insert(gnss_it, signal_value);
-        }
-    }
+        {
+            std::string gnss_signal = (configuration_->property("Channel" + boost::lexical_cast<std::string>(i) + ".signal", std::string("1C")));
+            std::string gnss_system;
+            if((gnss_signal.compare("1C") == 0) or (gnss_signal.compare("2S") == 0) ) gnss_system = "GPS";
+            if((gnss_signal.compare("1B") == 0) or (gnss_signal.compare("5X") == 0) ) gnss_system = "Galileo";
+            unsigned int sat = configuration_->property("Channel" + boost::lexical_cast<std::string>(i) + ".satellite", 0);
+            LOG(INFO) << "Channel " << i <<  " system " << gnss_system << ", signal " << gnss_signal <<", sat "<<sat;
+            if (sat == 0) // 0 = not PRN in configuration file
+                {
+                    gnss_it++;
+                }
+            else
+                {
+                    Gnss_Signal signal_value = Gnss_Signal(Gnss_Satellite(gnss_system, sat), gnss_signal);
+                    available_GNSS_signals_.remove(signal_value);
+                    available_GNSS_signals_.insert(gnss_it, signal_value);
+                }
+        }
 
     //    **** FOR DEBUGGING THE LIST OF GNSS SIGNALS ****
     //    std::list<Gnss_Signal>::iterator available_gnss_list_iter;
@@ -799,21 +757,21 @@
 {
     max_acq_channels_ = (configuration_->property("Channels.in_acquisition", channels_count_));
     if (max_acq_channels_ > channels_count_)
-    {
-        max_acq_channels_ = channels_count_;
-        LOG(WARNING) << "Channels_in_acquisition is bigger than number of channels. Variable acq_channels_count_ is set to " << channels_count_;
-    }
+        {
+            max_acq_channels_ = channels_count_;
+            LOG(WARNING) << "Channels_in_acquisition is bigger than number of channels. Variable acq_channels_count_ is set to " << channels_count_;
+        }
     channels_state_.reserve(channels_count_);
     for (unsigned int i = 0; i < channels_count_; i++)
-    {
-        if (i < max_acq_channels_)
-        {
-            channels_state_.push_back(1);
-        }
-        else
-            channels_state_.push_back(0);
-        DLOG(INFO) << "Channel " << i << " in state " << channels_state_[i];
-    }
+        {
+            if (i < max_acq_channels_)
+                {
+                    channels_state_.push_back(1);
+                }
+            else
+                channels_state_.push_back(0);
+            DLOG(INFO) << "Channel " << i << " in state " << channels_state_[i];
+        }
     acq_channels_count_ = max_acq_channels_;
     DLOG(INFO) << acq_channels_count_ << " channels in acquisition state";
 }