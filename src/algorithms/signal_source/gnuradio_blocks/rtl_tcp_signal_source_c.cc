--- conflicted
+++ resolved
@@ -135,17 +135,8 @@
 
     // 6. Start reading
     boost::asio::async_read(socket_, boost::asio::buffer(data_),
-<<<<<<< HEAD
-#if HAS_GENERIC_LAMBDA
-        [this](auto &&PH1, auto &&PH2) { handle_read(PH1, PH2); });
-#else
-        boost::bind(&rtl_tcp_signal_source_c::handle_read,
-            this, _1, _2));
-#endif
-=======
         boost::bind(&rtl_tcp_signal_source_c::handle_read, this, _1, _2));  // NOLINT(modernize-avoid-bind)
 
->>>>>>> 552b4382
     boost::thread(
 #if HAS_GENERIC_LAMBDA
         [ObjectPtr = &io_context_] { ObjectPtr->run(); });
@@ -325,15 +316,7 @@
             // Read some more
             boost::asio::async_read(socket_,
                 boost::asio::buffer(data_),
-<<<<<<< HEAD
-#if HAS_GENERIC_LAMBDA
-                [this](auto &&PH1, auto &&PH2) { handle_read(PH1, PH2); });
-#else
-                boost::bind(&rtl_tcp_signal_source_c::handle_read, this, _1, _2));
-#endif
-=======
                 boost::bind(&rtl_tcp_signal_source_c::handle_read, this, _1, _2));  // NOLINT(modernize-avoid-bind)
->>>>>>> 552b4382
         }
 }
 
