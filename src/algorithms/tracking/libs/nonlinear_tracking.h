/*!
 * \file nonlinear_tracking.h
 * \brief Interface of a library for nonlinear tracking algorithms
 *
 * CubatureFilter implements the functionality of the Cubature Kalman
 * Filter, which uses multidimensional cubature rules to estimate the
 * time evolution of a nonlinear system. UnscentedFilter implements
 * an Unscented Kalman Filter which uses Unscented Transform rules to
 * perform a similar estimation.
 *
 * [1] I Arasaratnam and S Haykin. Cubature kalman filters. IEEE
 * Transactions on Automatic Control, 54(6):1254–1269,2009.
 *
 * \authors <ul>
 *          <li> Gerald LaMountain, 2019. gerald(at)ece.neu.edu
 *          <li> Jordi Vila-Valls 2019. jvila(at)cttc.es
 *          </ul>
 * -------------------------------------------------------------------------
 *
 * Copyright (C) 2010-2019  (see AUTHORS file for a list of contributors)
 *
 * GNSS-SDR is a software defined Global Navigation
 *          Satellite Systems receiver
 *
 * This file is part of GNSS-SDR.
 *
 * GNSS-SDR is free software: you can redistribute it and/or modify
 * it under the terms of the GNU General Public License as published by
 * the Free Software Foundation, either version 3 of the License, or
 * (at your option) any later version.
 *
 * GNSS-SDR is distributed in the hope that it will be useful,
 * but WITHOUT ANY WARRANTY; without even the implied warranty of
 * MERCHANTABILITY or FITNESS FOR A PARTICULAR PURPOSE.  See the
 * GNU General Public License for more details.
 *
 * You should have received a copy of the GNU General Public License
 * along with GNSS-SDR. If not, see <https://www.gnu.org/licenses/>.
 *
 * -------------------------------------------------------------------------
 */

#ifndef GNSS_SDR_NONLINEAR_TRACKING_H_
#define GNSS_SDR_NONLINEAR_TRACKING_H_

#if ARMA_NO_BOUND_CHECKING
#define ARMA_NO_DEBUG 1
#endif

#include <armadillo>
#include <gnuradio/gr_complex.h>
#include "tracking_models.h"

class GaussianFilter
{
public:
    // Constructors and destructors
<<<<<<< HEAD
    GaussianFilter();
    GaussianFilter(int nx);
    GaussianFilter(const arma::vec& x_pred_0, const arma::mat& P_x_pred_0);
    ~GaussianFilter();
=======
    CubatureFilter();
    explicit CubatureFilter(int nx);
    CubatureFilter(const arma::vec& x_pred_0, const arma::mat& P_x_pred_0);
    ~CubatureFilter() = default;
>>>>>>> 5b83902d

    // Reinitialization function
    void initialize(const arma::mat& x_pred_0, const arma::mat& P_x_pred_0);

    // Getters
    arma::mat get_x_pred() const;
    arma::mat get_P_x_pred() const;
    arma::mat get_x_est() const;
    arma::mat get_P_x_est() const;

    // Prediction and Estimation
    //void run_sequential(const arma::vec& z_upd, const arma::vec& x_post, const arma::mat& P_x_post, ModelFunction* transition_fcn, ModelFunction* measurement_fcn, const arma::mat& process_covariance, const arma::mat& measurement_covariance);

protected:
    arma::vec x_pred_out;
    arma::mat P_x_pred_out;
    arma::vec x_est;
    arma::mat P_x_est;
};

class CubatureFilter : public GaussianFilter
{
public:
<<<<<<< HEAD
    // Prediction and estimation
    template <class OutputType>
    void predict_sequential(const arma::vec& x_post, const arma::mat& P_x_post, ModelFunction<OutputType>* transition_fcn, const arma::mat& noise_covariance);
=======
    // Constructors and destructors
    UnscentedFilter();
    explicit UnscentedFilter(int nx);
    UnscentedFilter(const arma::vec& x_pred_0, const arma::mat& P_x_pred_0);
    ~UnscentedFilter() = default;
>>>>>>> 5b83902d

    template <class OutputType>
    // void update_sequential(const arma::vec& z_upd, const arma::vec& x_pred, const arma::mat& P_x_pred, ModelFunction<OutputType>* measurement_fcn, const arma::mat& noise_covariance);
    void update_sequential(const OutputType& z_upd, const arma::vec& x_pred, const arma::mat& P_x_pred, ModelFunction<OutputType>* measurement_fcn, const arma::mat& noise_covariance);
};

class UnscentedFilter : public GaussianFilter
{
public:
    // Prediction and estimation
    template <class OutputType>
    void predict_sequential(const arma::vec& x_post, const arma::mat& P_x_post, ModelFunction<OutputType>* transition_fcn, const arma::mat& noise_covariance);

    template <class OutputType>
    void update_sequential(const arma::vec& z_upd, const arma::vec& x_pred, const arma::mat& P_x_pred, ModelFunction<OutputType>* measurement_fcn, const arma::mat& noise_covariance);
};

/* Template method definitions */

/***************** CUBATURE KALMAN FILTER *****************/

/*
 * Perform the prediction step of the cubature Kalman filter
 */
template <class OutputType>
void CubatureFilter::predict_sequential(const arma::vec& x_post, const arma::mat& P_x_post, ModelFunction<OutputType>* transition_fcn, const arma::mat& noise_covariance)
{
    // Compute number of cubature points
    int nx = x_post.n_elem;
    int np = 2 * nx;

    // Generator Matrix
    arma::mat gen_one = arma::join_horiz(arma::eye(nx, nx), -1.0 * arma::eye(nx, nx));

    // Initialize predicted mean and covariance
    arma::vec x_pred = arma::zeros(nx, 1);
    arma::mat P_x_pred = arma::zeros(nx, nx);

    // Factorize posterior covariance
    arma::mat Sm_post = arma::chol(P_x_post, "lower");

    // Propagate and evaluate cubature points
    arma::vec Xi_post;
    arma::vec Xi_pred;
    for (uint8_t i = 0; i < np; i++)
        {
            Xi_post = Sm_post * (std::sqrt(static_cast<float>(np) / 2.0) * gen_one.col(i)) + x_post;
            Xi_pred = (*transition_fcn)(Xi_post);

            x_pred = x_pred + Xi_pred;
            P_x_pred = P_x_pred + Xi_pred * Xi_pred.t();
        }

    // Compute predicted mean and error covariance
    x_pred = x_pred / static_cast<float>(np);
    P_x_pred = P_x_pred / static_cast<float>(np) - x_pred * x_pred.t() + noise_covariance;

    // Store predicted mean and error covariance
    x_pred_out = x_pred;
    P_x_pred_out = P_x_pred;
}


/*
 * Perform the update step of the cubature Kalman filter
 */
template <class OutputType>
// void CubatureFilter::update_sequential(const arma::vec& z_upd, const arma::vec& x_pred, const arma::mat& P_x_pred, ModelFunction<OutputType>* measurement_fcn, const arma::mat& noise_covariance)
void CubatureFilter::update_sequential(const OutputType& z_upd, const arma::vec& x_pred, const arma::mat& P_x_pred, ModelFunction<OutputType>* measurement_fcn, const arma::mat& noise_covariance)
{
    // Compute number of cubature points
    int nx = x_pred.n_elem;
    int nz = z_upd.n_elem;
    int np = 2 * nx;

    // Generator Matrix
    arma::mat gen_one = arma::join_horiz(arma::eye(nx, nx), -1.0 * arma::eye(nx, nx));

    // Initialize estimated predicted measurement and covariances
    OutputType z_pred = arma::zeros<OutputType>(nz, 1);
    arma::cx_mat P_zz_pred = arma::zeros<arma::cx_mat>(nz, nz);
    arma::cx_mat P_xz_pred = arma::zeros<arma::cx_mat>(nx, nz);

    // Factorize predicted covariance
    arma::mat Sm_pred = arma::chol(P_x_pred, "lower");

    // Propagate and evaluate cubature points
    arma::vec Xi_pred;
    OutputType Zi_pred;
    for (uint8_t i = 0; i < np; i++)
        {
            Xi_pred = Sm_pred * (std::sqrt(static_cast<float>(np) / 2.0) * gen_one.col(i)) + x_pred;
            Zi_pred = (*measurement_fcn)(Xi_pred);

            z_pred = z_pred + Zi_pred;
            P_zz_pred = P_zz_pred + Zi_pred * Zi_pred.t();
            P_xz_pred = P_xz_pred + Xi_pred * Zi_pred.t();
        }

    // Compute measurement mean, covariance and cross covariance
    z_pred = z_pred / static_cast<float>(np);
    P_zz_pred = P_zz_pred / static_cast<float>(np) - z_pred * z_pred.t() + noise_covariance;
    P_xz_pred = P_xz_pred / static_cast<float>(np) - x_pred * z_pred.t();

    // Compute cubature Kalman gain
    arma::cx_mat W_k = P_xz_pred * arma::inv(P_zz_pred);

    // Compute and store the updated mean and error covariance
    x_est = x_pred + arma::real( W_k * (z_upd - z_pred) );
    P_x_est = P_x_pred - arma::real( W_k * P_zz_pred * W_k.t() );
}

/***************** END CUBATURE KALMAN FILTER *****************/


/***************** UNSCENTED KALMAN FILTER *****************/

/*
 * Perform the prediction step of the Unscented Kalman filter
 */
template <class OutputType>
void UnscentedFilter::predict_sequential(const arma::vec& x_post, const arma::mat& P_x_post, ModelFunction<OutputType>* transition_fcn, const arma::mat& noise_covariance)
{
    // Compute number of sigma points
    int nx = x_post.n_elem;
    int np = 2 * nx + 1;

    float alpha = 0.001;
    float kappa = 0.0;
    float beta = 2.0;

    float lambda = std::pow(alpha, 2.0) * (static_cast<float>(nx) + kappa) - static_cast<float>(nx);

    // Compute UT Weights
    float W0_m = lambda / (static_cast<float>(nx) + lambda);
    float W0_c = lambda / (static_cast<float>(nx) + lambda) + (1 - std::pow(alpha, 2.0) + beta);
    float Wi_m = 1.0 / (2.0 * (static_cast<float>(nx) + lambda));

    // Propagate and evaluate sigma points
    arma::mat Xi_fact = arma::zeros(nx, nx);
    arma::mat Xi_post = arma::zeros(nx, np);
    arma::mat Xi_pred = arma::zeros(nx, np);


    Xi_post.col(0) = x_post;
    Xi_pred.col(0) = (*transition_fcn)(Xi_post.col(0));
    for (uint8_t i = 1; i <= nx; i++)
        {
            Xi_fact = std::sqrt(static_cast<float>(nx) + lambda) * arma::sqrtmat_sympd(P_x_post);
            Xi_post.col(i) = x_post + Xi_fact.col(i - 1);
            Xi_post.col(i + nx) = x_post - Xi_fact.col(i - 1);

            Xi_pred.col(i) = (*transition_fcn)(Xi_post.col(i));
            Xi_pred.col(i + nx) = (*transition_fcn)(Xi_post.col(i + nx));
        }

    // Compute predicted mean
    arma::vec x_pred = W0_m * Xi_pred.col(0) + Wi_m * arma::sum(Xi_pred.cols(1, np - 1), 1);

    // Compute predicted error covariance
    arma::mat P_x_pred = W0_c * ((Xi_pred.col(0) - x_pred) * (Xi_pred.col(0).t() - x_pred.t()));
    for (uint8_t i = 1; i < np; i++)
        {
            P_x_pred = P_x_pred + Wi_m * ((Xi_pred.col(i) - x_pred) * (Xi_pred.col(i).t() - x_pred.t()));
        }
    P_x_pred = P_x_pred + noise_covariance;

    // Store predicted mean and error covariance
    x_pred_out = x_pred;
    P_x_pred_out = P_x_pred;
}


/*
 * Perform the update step of the Unscented Kalman filter
 */
template <class OutputType>
void UnscentedFilter::update_sequential(const arma::vec& z_upd, const arma::vec& x_pred, const arma::mat& P_x_pred, ModelFunction<OutputType>* measurement_fcn, const arma::mat& noise_covariance)
{
    // Compute number of sigma points
    int nx = x_pred.n_elem;
    int nz = z_upd.n_elem;
    int np = 2 * nx + 1;

    float alpha = 0.001;
    float kappa = 0.0;
    float beta = 2.0;

    float lambda = std::pow(alpha, 2.0) * (static_cast<float>(nx) + kappa) - static_cast<float>(nx);

    // Compute UT Weights
    float W0_m = lambda / (static_cast<float>(nx) + lambda);
    float W0_c = lambda / (static_cast<float>(nx) + lambda) + (1.0 - std::pow(alpha, 2.0) + beta);
    float Wi_m = 1.0 / (2.0 * (static_cast<float>(nx) + lambda));

    // Propagate and evaluate sigma points
    arma::mat Xi_fact = arma::zeros(nx, nx);
    arma::mat Xi_pred = arma::zeros(nx, np);
    arma::mat Zi_pred = arma::zeros(nz, np);

    Xi_pred.col(0) = x_pred;
    Zi_pred.col(0) = (*measurement_fcn)(Xi_pred.col(0));
    for (uint8_t i = 1; i <= nx; i++)
        {
            Xi_fact = std::sqrt(static_cast<float>(nx) + lambda) * arma::sqrtmat_sympd(P_x_pred);
            Xi_pred.col(i) = x_pred + Xi_fact.col(i - 1);
            Xi_pred.col(i + nx) = x_pred - Xi_fact.col(i - 1);

            Zi_pred.col(i) = (*measurement_fcn)(Xi_pred.col(i));
            Zi_pred.col(i + nx) = (*measurement_fcn)(Xi_pred.col(i + nx));
        }

    // Compute measurement mean
    arma::mat z_pred = W0_m * Zi_pred.col(0) + Wi_m * arma::sum(Zi_pred.cols(1, np - 1), 1);

    // Compute measurement covariance and cross covariance
    arma::mat P_zz_pred = W0_c * ((Zi_pred.col(0) - z_pred) * (Zi_pred.col(0).t() - z_pred.t()));
    arma::mat P_xz_pred = W0_c * ((Xi_pred.col(0) - x_pred) * (Zi_pred.col(0).t() - z_pred.t()));
    for (uint8_t i = 0; i < np; i++)
        {
            P_zz_pred = P_zz_pred + Wi_m * ((Zi_pred.col(i) - z_pred) * (Zi_pred.col(i).t() - z_pred.t()));
            P_xz_pred = P_xz_pred + Wi_m * ((Xi_pred.col(i) - x_pred) * (Zi_pred.col(i).t() - z_pred.t()));
        }
    P_zz_pred = P_zz_pred + noise_covariance;

    // Estimate cubature Kalman gain
    arma::mat W_k = P_xz_pred * arma::inv(P_zz_pred);

    // Estimate and store the updated mean and error covariance
    x_est = x_pred + W_k * (z_upd - z_pred);
    P_x_est = P_x_pred - W_k * P_zz_pred * W_k.t();
}

/***************** END UNSCENTED KALMAN FILTER *****************/

#endif<|MERGE_RESOLUTION|>--- conflicted
+++ resolved
@@ -55,17 +55,10 @@
 {
 public:
     // Constructors and destructors
-<<<<<<< HEAD
     GaussianFilter();
-    GaussianFilter(int nx);
+    explicit GaussianFilter(int nx);
     GaussianFilter(const arma::vec& x_pred_0, const arma::mat& P_x_pred_0);
-    ~GaussianFilter();
-=======
-    CubatureFilter();
-    explicit CubatureFilter(int nx);
-    CubatureFilter(const arma::vec& x_pred_0, const arma::mat& P_x_pred_0);
-    ~CubatureFilter() = default;
->>>>>>> 5b83902d
+    ~GaussianFilter() = default;
 
     // Reinitialization function
     void initialize(const arma::mat& x_pred_0, const arma::mat& P_x_pred_0);
@@ -89,17 +82,9 @@
 class CubatureFilter : public GaussianFilter
 {
 public:
-<<<<<<< HEAD
     // Prediction and estimation
     template <class OutputType>
     void predict_sequential(const arma::vec& x_post, const arma::mat& P_x_post, ModelFunction<OutputType>* transition_fcn, const arma::mat& noise_covariance);
-=======
-    // Constructors and destructors
-    UnscentedFilter();
-    explicit UnscentedFilter(int nx);
-    UnscentedFilter(const arma::vec& x_pred_0, const arma::mat& P_x_pred_0);
-    ~UnscentedFilter() = default;
->>>>>>> 5b83902d
 
     template <class OutputType>
     // void update_sequential(const arma::vec& z_upd, const arma::vec& x_pred, const arma::mat& P_x_pred, ModelFunction<OutputType>* measurement_fcn, const arma::mat& noise_covariance);
