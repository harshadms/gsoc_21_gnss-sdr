--- conflicted
+++ resolved
@@ -2,19 +2,7 @@
  * \file galileo_e5a_dll_pll_tracking_fpga.cc
  * \brief Adapts a code DLL + carrier PLL
  *  tracking block to a TrackingInterface for Galileo E5a signals for the FPGA
-<<<<<<< HEAD
- * \brief Adapts a PCPS acquisition block to an AcquisitionInterface for
- *  Galileo E5a data and pilot Signals for the FPGA
- * \author Marc Sales, 2014. marcsales92(at)gmail.com
- * \based on work from:
- *          <ul>
- *          <li> Marc Majoral, 2019. mmajoral(at)cttc.cat
- *          <li> Javier Arribas, 2011. jarribas(at)cttc.es
- *          <li> Luis Esteve, 2012. luis(at)epsilon-formacion.com
- *          </ul>
-=======
  * \author Marc Majoral, 2019. mmajoral(at)cttc.cat
->>>>>>> b409f1c1
  *
  * -------------------------------------------------------------------------
  *
@@ -146,22 +134,12 @@
     auto *aux_code = static_cast<gr_complex *>(volk_gnsssdr_malloc(sizeof(gr_complex) * code_length_chips * code_samples_per_chip, volk_gnsssdr_get_alignment()));
 
     d_ca_codes = static_cast<int32_t *>(volk_gnsssdr_malloc(static_cast<int32_t>(code_length_chips) * code_samples_per_chip * GALILEO_E5A_NUMBER_OF_CODES * sizeof(int32_t), volk_gnsssdr_get_alignment()));
-<<<<<<< HEAD
 
     if (trk_param_fpga.track_pilot)
         {
             d_data_codes = static_cast<int32_t *>(volk_gnsssdr_malloc((static_cast<uint32_t>(code_length_chips)) * code_samples_per_chip * GALILEO_E5A_NUMBER_OF_CODES * sizeof(int32_t), volk_gnsssdr_get_alignment()));
         }
 
-
-=======
-
-    if (trk_param_fpga.track_pilot)
-        {
-            d_data_codes = static_cast<int32_t *>(volk_gnsssdr_malloc((static_cast<uint32_t>(code_length_chips)) * code_samples_per_chip * GALILEO_E5A_NUMBER_OF_CODES * sizeof(int32_t), volk_gnsssdr_get_alignment()));
-        }
-
->>>>>>> b409f1c1
     for (uint32_t PRN = 1; PRN <= GALILEO_E5A_NUMBER_OF_CODES; PRN++)
         {
             galileo_e5_a_code_gen_complex_primary(aux_code, PRN, const_cast<char *>(sig_));
