--- conflicted
+++ resolved
@@ -284,19 +284,19 @@
             systemName = "Beidou";
             if (signal_type == "B1")
                 {
-            		// GEO Satellites use different secondary code
-            	    d_signal_carrier_freq = BEIDOU_B1I_FREQ_HZ;
-					d_code_period = BEIDOU_B1I_CODE_PERIOD;
-					d_code_chip_rate = BEIDOU_B1I_CODE_RATE_HZ;
-					d_code_length_chips = static_cast<unsigned int>(BEIDOU_B1I_CODE_LENGTH_CHIPS);
-					d_symbols_per_bit = BEIDOU_B1I_TELEMETRY_SYMBOLS_PER_BIT;
-					d_correlation_length_ms = 1;
-					d_code_samples_per_chip = 1;
-					d_secondary = true;
-					trk_parameters.track_pilot = false;
-					interchange_iq = false;
-					d_secondary_code_length = static_cast<unsigned int>(BEIDOU_B1I_SECONDARY_CODE_LENGTH);
-					d_secondary_code_string = const_cast<std::string *>(&BEIDOU_B1I_SECONDARY_CODE_STR);
+                    // GEO Satellites use different secondary code
+                    d_signal_carrier_freq = BEIDOU_B1I_FREQ_HZ;
+                    d_code_period = BEIDOU_B1I_CODE_PERIOD;
+                    d_code_chip_rate = BEIDOU_B1I_CODE_RATE_HZ;
+                    d_code_length_chips = static_cast<unsigned int>(BEIDOU_B1I_CODE_LENGTH_CHIPS);
+                    d_symbols_per_bit = BEIDOU_B1I_TELEMETRY_SYMBOLS_PER_BIT;
+                    d_correlation_length_ms = 1;
+                    d_code_samples_per_chip = 1;
+                    d_secondary = true;
+                    trk_parameters.track_pilot = false;
+                    interchange_iq = false;
+                    d_secondary_code_length = static_cast<unsigned int>(BEIDOU_B1I_SECONDARY_CODE_LENGTH);
+                    d_secondary_code_string = const_cast<std::string *>(&BEIDOU_B1I_SECONDARY_CODE_STR);
                 }
             else if (signal_type == "B3")
             {
@@ -313,7 +313,7 @@
 				interchange_iq = false;
 				d_secondary_code_length = static_cast<unsigned int>(BEIDOU_B3I_SECONDARY_CODE_LENGTH);
 				d_secondary_code_string = const_cast<std::string *>(&BEIDOU_B3I_SECONDARY_CODE_STR);
-            }
+                }
             else
                 {
                     LOG(WARNING) << "Invalid Signal argument when instantiating tracking blocks";
@@ -596,22 +596,22 @@
         {
             beidou_b1i_code_gen_float(d_tracking_code, d_acquisition_gnss_synchro->PRN, 0);
             // Update secondary code settings for geo satellites
-            if(d_acquisition_gnss_synchro->PRN > 0 and d_acquisition_gnss_synchro->PRN < 6)
-                {
-            		d_symbols_per_bit = 2;
-					d_correlation_length_ms = 1;
-					d_code_samples_per_chip = 1;
-					d_secondary = false;
-					trk_parameters.track_pilot = false;
-					interchange_iq = false;
-					d_secondary_code_length = 0;
-					d_secondary_code_string = const_cast<std::string *>(&BEIDOU_B1I_D2_SECONDARY_CODE_STR);
-
-					// preamble bits to sampled symbols
-					d_preamble_length_symbols = 22;
-					d_preambles_symbols = static_cast<int32_t *>(volk_gnsssdr_malloc(22 * sizeof(int32_t), volk_gnsssdr_get_alignment()));
-					int32_t n = 0;
-					uint16_t preambles_bits[BEIDOU_B1I_PREAMBLE_LENGTH_BITS] = {1,1,1,0,0,0,1,0,0,1,0};
+            if (d_acquisition_gnss_synchro->PRN > 0 and d_acquisition_gnss_synchro->PRN < 6)
+                {
+                    d_symbols_per_bit = 2;
+                    d_correlation_length_ms = 1;
+                    d_code_samples_per_chip = 1;
+                    d_secondary = false;
+                    trk_parameters.track_pilot = false;
+                    interchange_iq = false;
+                    d_secondary_code_length = 0;
+                    d_secondary_code_string = const_cast<std::string *>(&BEIDOU_B1I_D2_SECONDARY_CODE_STR);
+
+                    // preamble bits to sampled symbols
+                    d_preamble_length_symbols = 22;
+                    d_preambles_symbols = static_cast<int32_t *>(volk_gnsssdr_malloc(22 * sizeof(int32_t), volk_gnsssdr_get_alignment()));
+                    int32_t n = 0;
+                    uint16_t preambles_bits[BEIDOU_B1I_PREAMBLE_LENGTH_BITS] = {1, 1, 1, 0, 0, 0, 1, 0, 0, 1, 0};
 					for (uint16_t preambles_bit : preambles_bits)
 						{
 							for (int32_t j = 0; j < d_symbols_per_bit; j++)
@@ -653,23 +653,23 @@
 					d_preambles_symbols = static_cast<int32_t *>(volk_gnsssdr_malloc(22 * sizeof(int32_t), volk_gnsssdr_get_alignment()));
 					int32_t n = 0;
 					uint16_t preambles_bits[BEIDOU_B3I_PREAMBLE_LENGTH_BITS] = {1,1,1,0,0,0,1,0,0,1,0};
-					for (uint16_t preambles_bit : preambles_bits)
-						{
-							for (int32_t j = 0; j < d_symbols_per_bit; j++)
-								{
-									if (preambles_bit == 1)
-										{
-											d_preambles_symbols[n] = 1;
-										}
-									else
-										{
-											d_preambles_symbols[n] = -1;
-										}
-									n++;
-								}
-						}
-					d_symbol_history.resize(22);  // Change fixed buffer size
-					d_symbol_history.clear();
+                    for (uint16_t preambles_bit : preambles_bits)
+                        {
+                            for (int32_t j = 0; j < d_symbols_per_bit; j++)
+                                {
+                                    if (preambles_bit == 1)
+                                        {
+                                            d_preambles_symbols[n] = 1;
+                                        }
+                                    else
+                                        {
+                                            d_preambles_symbols[n] = -1;
+                                        }
+                                    n++;
+                                }
+                        }
+                    d_symbol_history.resize(22);  // Change fixed buffer size
+                    d_symbol_history.clear();
                 }
         }
 
@@ -736,9 +736,9 @@
     if (d_dump_mat)
         {
             try
-                {
-                    save_matfile();
-                }
+        {
+            save_matfile();
+        }
             catch (const std::exception &ex)
                 {
                     LOG(WARNING) << "Error saving the .mat file: " << ex.what();
@@ -800,7 +800,7 @@
             return true;
         }
 
-            return false;
+    return false;
 }
 
 
@@ -814,31 +814,6 @@
             d_cn0_estimation_counter++;
             return true;
         }
-<<<<<<< HEAD
-            d_cn0_estimation_counter = 0;
-            // Code lock indicator
-            d_CN0_SNV_dB_Hz = cn0_svn_estimator(d_Prompt_buffer, trk_parameters.cn0_samples, coh_integration_time_s);
-            // Carrier lock indicator
-            d_carrier_lock_test = carrier_lock_detector(d_Prompt_buffer, trk_parameters.cn0_samples);
-            // Loss of lock detection
-            if (d_carrier_lock_test < d_carrier_lock_threshold or d_CN0_SNV_dB_Hz < trk_parameters.cn0_min)
-                {
-                    d_carrier_lock_fail_counter++;
-                }
-            else
-                {
-                    if (d_carrier_lock_fail_counter > 0) d_carrier_lock_fail_counter--;
-                }
-            if (d_carrier_lock_fail_counter > trk_parameters.max_lock_fail)
-                {
-                    std::cout << "Loss of lock in channel " << d_channel << "!" << std::endl;
-                    LOG(INFO) << "Loss of lock in channel " << d_channel << "!";
-                    this->message_port_pub(pmt::mp("events"), pmt::from_long(3));  // 3 -> loss of lock
-                    d_carrier_lock_fail_counter = 0;
-                    return false;
-                }
-                    return true;
-=======
     d_cn0_estimation_counter = 0;
     // Code lock indicator
     d_CN0_SNV_dB_Hz = cn0_svn_estimator(d_Prompt_buffer, trk_parameters.cn0_samples, coh_integration_time_s);
@@ -865,7 +840,6 @@
             return false;
         }
     return true;
->>>>>>> 4b325ed5
 }
 
 
@@ -1084,11 +1058,11 @@
     // If tracking pilot, disable Costas loop
     if (trk_parameters.track_pilot)
         {
-            d_cloop = false;
+        d_cloop = false;
         }
     else
         {
-            d_cloop = true;
+        d_cloop = true;
         }
 }
 
@@ -1556,7 +1530,7 @@
                 DLOG(INFO) << "PULL-IN Doppler [Hz] = " << d_carrier_doppler_hz
                            << ". PULL-IN Code Phase [samples] = " << d_acq_code_phase_samples;
 
-                consume_each(samples_offset);                               // shift input to perform alignment with local replica
+                consume_each(samples_offset);  // shift input to perform alignment with local replica
                 return 0;
             }
         case 2:  // Wide tracking and symbol synchronization
@@ -1596,8 +1570,8 @@
                                         next_state = acquire_secondary();
                                         if (next_state)
                                             {
-                                        		LOG(INFO) << systemName << " " << signal_pretty_name << " secondary code locked in channel " << d_channel
-                                                        << " for satellite " << Gnss_Satellite(systemName, d_acquisition_gnss_synchro->PRN) << std::endl;
+                                                LOG(INFO) << systemName << " " << signal_pretty_name << " secondary code locked in channel " << d_channel
+                                                          << " for satellite " << Gnss_Satellite(systemName, d_acquisition_gnss_synchro->PRN) << std::endl;
                                                 std::cout << systemName << " " << signal_pretty_name << " secondary code locked in channel " << d_channel
                                                           << " for satellite " << Gnss_Satellite(systemName, d_acquisition_gnss_synchro->PRN) << std::endl;
                                             }
@@ -1629,7 +1603,7 @@
                                             }
                                         if (corr_value == d_preamble_length_symbols)
                                             {
-                                        		LOG(INFO) << systemName << " " << signal_pretty_name << " tracking preamble detected in channel " << d_channel
+                                                LOG(INFO) << systemName << " " << signal_pretty_name << " tracking preamble detected in channel " << d_channel
                                                           << " for satellite " << Gnss_Satellite(systemName, d_acquisition_gnss_synchro->PRN) << std::endl;
                                                 next_state = true;
                                             }
