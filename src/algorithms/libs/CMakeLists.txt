--- conflicted
+++ resolved
@@ -18,8 +18,7 @@
 
 add_subdirectory(rtklib)
 
-<<<<<<< HEAD
-    set(GNSS_SPLIBS_SOURCES
+set(GNSS_SPLIBS_SOURCES
         gps_l2c_signal.cc
         gps_l5_signal.cc
         galileo_e1_signal_processing.cc
@@ -40,7 +39,9 @@
         conjugate_cc.cc
         conjugate_sc.cc
         conjugate_ic.cc
-	)
+    gnss_sdr_create_directory.cc
+    geofunctions.cc
+)
 
 set(GNSS_SPLIBS_HEADERS
         gps_l2c_signal.h
@@ -63,91 +64,36 @@
         conjugate_cc.h
         conjugate_sc.h
         conjugate_ic.h
+        gnss_sdr_create_directory.h
         gnss_circular_deque.h
-    )
-=======
-set(GNSS_SPLIBS_SOURCES
-    gps_l2c_signal.cc
-    gps_l5_signal.cc
-    galileo_e1_signal_processing.cc
-    gnss_sdr_valve.cc
-    gnss_sdr_sample_counter.cc
-    gnss_signal_processing.cc
-    gps_sdr_signal_processing.cc
-    glonass_l1_signal_processing.cc
-    glonass_l2_signal_processing.cc
-    pass_through.cc
-    galileo_e5_signal_processing.cc
-    complex_byte_to_float_x2.cc
-    byte_x2_to_complex_byte.cc
-    cshort_to_float_x2.cc
-    short_x2_to_cshort.cc
-    complex_float_to_complex_byte.cc
-    conjugate_cc.cc
-    conjugate_sc.cc
-    conjugate_ic.cc
-    gnss_sdr_create_directory.cc
-    geofunctions.cc
+        geofunctions.h
 )
 
-set(GNSS_SPLIBS_HEADERS
-    gps_l2c_signal.h
-    gps_l5_signal.h
-    galileo_e1_signal_processing.h
-    gnss_sdr_valve.h
-    gnss_sdr_sample_counter.h
-    gnss_signal_processing.h
-    gps_sdr_signal_processing.h
-    glonass_l1_signal_processing.h
-    glonass_l2_signal_processing.h
-    pass_through.h
-    galileo_e5_signal_processing.h
-    complex_byte_to_float_x2.h
-    byte_x2_to_complex_byte.h
-    cshort_to_float_x2.h
-    short_x2_to_cshort.h
-    complex_float_to_complex_byte.h
-    conjugate_cc.h
-    conjugate_sc.h
-    conjugate_ic.h
-    gnss_sdr_create_directory.h
-    gnss_circular_deque.h
-    geofunctions.h
-)
->>>>>>> 097dea2e
 
 if(ENABLE_FPGA)
     set(GNSS_SPLIBS_SOURCES
         ${GNSS_SPLIBS_SOURCES}
         gnss_sdr_time_counter.cc
         gnss_sdr_fpga_sample_counter.cc
-    )
+	)
     set(GNSS_SPLIBS_HEADERS
         ${GNSS_SPLIBS_HEADERS}
         gnss_sdr_time_counter.h
         gnss_sdr_fpga_sample_counter.h
-    )
+	)
 endif()
 
 if(OPENCL_FOUND)
     set(GNSS_SPLIBS_SOURCES ${GNSS_SPLIBS_SOURCES}
-<<<<<<< HEAD
                             opencl/fft_execute.cc # Needs OpenCL
                             opencl/fft_setup.cc # Needs OpenCL
                             opencl/fft_kernelstring.cc # Needs OpenCL
-       )
-       
-=======
-        opencl/fft_execute.cc # Needs OpenCL
-        opencl/fft_setup.cc # Needs OpenCL
-        opencl/fft_kernelstring.cc # Needs OpenCL
     )
->>>>>>> 097dea2e
     set(GNSS_SPLIBS_HEADERS ${GNSS_SPLIBS_HEADERS}
-        opencl/fft_execute.h # Needs OpenCL
-        opencl/fft_setup.h # Needs OpenCL
-        opencl/fft_kernelstring.h # Needs OpenCL
-    )
+                            opencl/fft_execute.h # Needs OpenCL
+                            opencl/fft_setup.h # Needs OpenCL
+                            opencl/fft_kernelstring.h # Needs OpenCL
+    )       
 endif()
 
 include_directories(
@@ -166,7 +112,7 @@
 )
 
 if(OPENCL_FOUND)
-    include_directories(${OPENCL_INCLUDE_DIRS})
+    include_directories( ${OPENCL_INCLUDE_DIRS} )
     if(OS_IS_MACOSX)
         set(OPT_LIBRARIES ${OPT_LIBRARIES} "-framework OpenCL")
     else()
