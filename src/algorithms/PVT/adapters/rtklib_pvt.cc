--- conflicted
+++ resolved
@@ -192,202 +192,171 @@
     int glo_1G_count = configuration->property("Channels_1G.count", 0);
     int glo_2G_count = configuration->property("Channels_2G.count", 0);
     int bds_B1_count = configuration->property("Channels_B1.count", 0);
-<<<<<<< HEAD
     int bds_B3_count = configuration->property("Channels_B3.count", 0);
 
-    if ((gps_1C_count != 0) && (gps_2S_count == 0) && (gps_L5_count == 0) && (gal_1B_count == 0) && (gal_E5a_count == 0) && (gal_E5b_count == 0) && (glo_1G_count == 0) && (glo_2G_count == 0) && (bds_B1_count == 0) && (bds_B3_count == 0)) pvt_output_parameters.type_of_receiver = 1;  // L1
-    if ((gps_1C_count == 0) && (gps_2S_count != 0) && (gps_L5_count == 0) && (gal_1B_count == 0) && (gal_E5a_count == 0) && (gal_E5b_count == 0) && (glo_1G_count == 0) && (glo_2G_count == 0) && (bds_B1_count == 0) && (bds_B3_count == 0)) pvt_output_parameters.type_of_receiver = 2;
-    if ((gps_1C_count == 0) && (gps_2S_count == 0) && (gps_L5_count != 0) && (gal_1B_count == 0) && (gal_E5a_count == 0) && (gal_E5b_count == 0) && (glo_1G_count == 0) && (glo_2G_count == 0) && (bds_B1_count == 0) && (bds_B3_count == 0)) pvt_output_parameters.type_of_receiver = 3;  // L5
-    if ((gps_1C_count == 0) && (gps_2S_count == 0) && (gps_L5_count == 0) && (gal_1B_count != 0) && (gal_E5a_count == 0) && (gal_E5b_count == 0) && (glo_1G_count == 0) && (glo_2G_count == 0) && (bds_B1_count == 0) && (bds_B3_count == 0)) pvt_output_parameters.type_of_receiver = 4;  // E1
-    if ((gps_1C_count == 0) && (gps_2S_count == 0) && (gps_L5_count == 0) && (gal_1B_count == 0) && (gal_E5a_count != 0) && (gal_E5b_count == 0) && (glo_1G_count == 0) && (glo_2G_count == 0) && (bds_B1_count == 0) && (bds_B3_count == 0)) pvt_output_parameters.type_of_receiver = 5;  // E5a
-    if ((gps_1C_count == 0) && (gps_2S_count == 0) && (gps_L5_count == 0) && (gal_1B_count == 0) && (gal_E5a_count == 0) && (gal_E5b_count != 0) && (glo_1G_count == 0) && (glo_2G_count == 0) && (bds_B1_count == 0) && (bds_B3_count == 0)) pvt_output_parameters.type_of_receiver = 6;
-
-    if ((gps_1C_count != 0) && (gps_2S_count != 0) && (gps_L5_count == 0) && (gal_1B_count == 0) && (gal_E5a_count == 0) && (gal_E5b_count == 0) && (glo_1G_count == 0) && (glo_2G_count == 0) && (bds_B1_count == 0) && (bds_B3_count == 0)) pvt_output_parameters.type_of_receiver = 7;
-    if ((gps_1C_count != 0) && (gps_2S_count == 0) && (gps_L5_count != 0) && (gal_1B_count == 0) && (gal_E5a_count == 0) && (gal_E5b_count == 0) && (glo_1G_count == 0) && (glo_2G_count == 0) && (bds_B1_count == 0) && (bds_B3_count == 0)) pvt_output_parameters.type_of_receiver = 8;  // L1+L5
-    if ((gps_1C_count != 0) && (gps_2S_count == 0) && (gps_L5_count == 0) && (gal_1B_count != 0) && (gal_E5a_count == 0) && (gal_E5b_count == 0) && (glo_1G_count == 0) && (glo_2G_count == 0) && (bds_B1_count == 0) && (bds_B3_count == 0)) pvt_output_parameters.type_of_receiver = 9;  // L1+E1
-    if ((gps_1C_count != 0) && (gps_2S_count == 0) && (gps_L5_count == 0) && (gal_1B_count == 0) && (gal_E5a_count != 0) && (gal_E5b_count == 0) && (glo_1G_count == 0) && (glo_2G_count == 0) && (bds_B1_count == 0) && (bds_B3_count == 0)) pvt_output_parameters.type_of_receiver = 10;
-    if ((gps_1C_count != 0) && (gps_2S_count == 0) && (gps_L5_count == 0) && (gal_1B_count == 0) && (gal_E5a_count == 0) && (gal_E5b_count != 0) && (glo_1G_count == 0) && (glo_2G_count == 0) && (bds_B1_count == 0) && (bds_B3_count == 0)) pvt_output_parameters.type_of_receiver = 11;
-    if ((gps_1C_count == 0) && (gps_2S_count != 0) && (gps_L5_count == 0) && (gal_1B_count != 0) && (gal_E5a_count == 0) && (gal_E5b_count == 0) && (glo_1G_count == 0) && (glo_2G_count == 0) && (bds_B1_count == 0) && (bds_B3_count == 0)) pvt_output_parameters.type_of_receiver = 12;
-    if ((gps_1C_count == 0) && (gps_2S_count == 0) && (gps_L5_count != 0) && (gal_1B_count == 0) && (gal_E5a_count != 0) && (gal_E5b_count == 0) && (glo_1G_count == 0) && (glo_2G_count == 0) && (bds_B1_count == 0) && (bds_B3_count == 0)) pvt_output_parameters.type_of_receiver = 13;  // L5+E5a
-    if ((gps_1C_count == 0) && (gps_2S_count == 0) && (gps_L5_count == 0) && (gal_1B_count != 0) && (gal_E5a_count != 0) && (gal_E5b_count == 0) && (glo_1G_count == 0) && (glo_2G_count == 0) && (bds_B1_count == 0) && (bds_B3_count == 0)) pvt_output_parameters.type_of_receiver = 14;
-    if ((gps_1C_count == 0) && (gps_2S_count == 0) && (gps_L5_count == 0) && (gal_1B_count != 0) && (gal_E5a_count == 0) && (gal_E5b_count != 0) && (glo_1G_count == 0) && (glo_2G_count == 0) && (bds_B1_count == 0) && (bds_B3_count == 0)) pvt_output_parameters.type_of_receiver = 15;
+    if ((gps_1C_count != 0) && (gps_2S_count == 0) && (gps_L5_count == 0) && (gal_1B_count == 0) && (gal_E5a_count == 0) && (gal_E5b_count == 0) && (glo_1G_count == 0) && (glo_2G_count == 0) && (bds_B1_count == 0) && (bds_B3_count == 0))
+        {
+            pvt_output_parameters.type_of_receiver = 1;  // L1
+        }
+    if ((gps_1C_count == 0) && (gps_2S_count != 0) && (gps_L5_count == 0) && (gal_1B_count == 0) && (gal_E5a_count == 0) && (gal_E5b_count == 0) && (glo_1G_count == 0) && (glo_2G_count == 0) && (bds_B1_count == 0) && (bds_B3_count == 0))
+        {
+            pvt_output_parameters.type_of_receiver = 2;
+        }
+    if ((gps_1C_count == 0) && (gps_2S_count == 0) && (gps_L5_count != 0) && (gal_1B_count == 0) && (gal_E5a_count == 0) && (gal_E5b_count == 0) && (glo_1G_count == 0) && (glo_2G_count == 0) && (bds_B1_count == 0) && (bds_B3_count == 0))
+        {
+            pvt_output_parameters.type_of_receiver = 3;  // L5
+        }
+    if ((gps_1C_count == 0) && (gps_2S_count == 0) && (gps_L5_count == 0) && (gal_1B_count != 0) && (gal_E5a_count == 0) && (gal_E5b_count == 0) && (glo_1G_count == 0) && (glo_2G_count == 0) && (bds_B1_count == 0) && (bds_B3_count == 0))
+        {
+            pvt_output_parameters.type_of_receiver = 4;  // E1
+        }
+    if ((gps_1C_count == 0) && (gps_2S_count == 0) && (gps_L5_count == 0) && (gal_1B_count == 0) && (gal_E5a_count != 0) && (gal_E5b_count == 0) && (glo_1G_count == 0) && (glo_2G_count == 0) && (bds_B1_count == 0) && (bds_B3_count == 0))
+        {
+            pvt_output_parameters.type_of_receiver = 5;  // E5a
+        }
+    if ((gps_1C_count == 0) && (gps_2S_count == 0) && (gps_L5_count == 0) && (gal_1B_count == 0) && (gal_E5a_count == 0) && (gal_E5b_count != 0) && (glo_1G_count == 0) && (glo_2G_count == 0) && (bds_B1_count == 0) && (bds_B3_count == 0))
+        {
+            pvt_output_parameters.type_of_receiver = 6;
+        }
+    if ((gps_1C_count != 0) && (gps_2S_count != 0) && (gps_L5_count == 0) && (gal_1B_count == 0) && (gal_E5a_count == 0) && (gal_E5b_count == 0) && (glo_1G_count == 0) && (glo_2G_count == 0) && (bds_B1_count == 0) && (bds_B3_count == 0))
+        {
+            pvt_output_parameters.type_of_receiver = 7;
+        }
+    if ((gps_1C_count != 0) && (gps_2S_count == 0) && (gps_L5_count != 0) && (gal_1B_count == 0) && (gal_E5a_count == 0) && (gal_E5b_count == 0) && (glo_1G_count == 0) && (glo_2G_count == 0) && (bds_B1_count == 0) && (bds_B3_count == 0))
+        {
+            pvt_output_parameters.type_of_receiver = 8;  // L1+L5
+        }
+    if ((gps_1C_count != 0) && (gps_2S_count == 0) && (gps_L5_count == 0) && (gal_1B_count != 0) && (gal_E5a_count == 0) && (gal_E5b_count == 0) && (glo_1G_count == 0) && (glo_2G_count == 0) && (bds_B1_count == 0) && (bds_B3_count == 0))
+        {
+            pvt_output_parameters.type_of_receiver = 9;  // L1+E1
+        }
+    if ((gps_1C_count != 0) && (gps_2S_count == 0) && (gps_L5_count == 0) && (gal_1B_count == 0) && (gal_E5a_count != 0) && (gal_E5b_count == 0) && (glo_1G_count == 0) && (glo_2G_count == 0) && (bds_B1_count == 0) && (bds_B3_count == 0))
+        {
+            pvt_output_parameters.type_of_receiver = 10;
+        }
+    if ((gps_1C_count != 0) && (gps_2S_count == 0) && (gps_L5_count == 0) && (gal_1B_count == 0) && (gal_E5a_count == 0) && (gal_E5b_count != 0) && (glo_1G_count == 0) && (glo_2G_count == 0) && (bds_B1_count == 0) && (bds_B3_count == 0))
+        {
+            pvt_output_parameters.type_of_receiver = 11;
+        }
+    if ((gps_1C_count == 0) && (gps_2S_count != 0) && (gps_L5_count == 0) && (gal_1B_count != 0) && (gal_E5a_count == 0) && (gal_E5b_count == 0) && (glo_1G_count == 0) && (glo_2G_count == 0) && (bds_B1_count == 0) && (bds_B3_count == 0))
+        {
+            pvt_output_parameters.type_of_receiver = 12;
+        }
+    if ((gps_1C_count == 0) && (gps_2S_count == 0) && (gps_L5_count != 0) && (gal_1B_count == 0) && (gal_E5a_count != 0) && (gal_E5b_count == 0) && (glo_1G_count == 0) && (glo_2G_count == 0) && (bds_B1_count == 0) && (bds_B3_count == 0))
+        {
+            pvt_output_parameters.type_of_receiver = 13;  // L5+E5a
+        }
+    if ((gps_1C_count == 0) && (gps_2S_count == 0) && (gps_L5_count == 0) && (gal_1B_count != 0) && (gal_E5a_count != 0) && (gal_E5b_count == 0) && (glo_1G_count == 0) && (glo_2G_count == 0) && (bds_B1_count == 0) && (bds_B3_count == 0))
+        {
+            pvt_output_parameters.type_of_receiver = 14;
+        }
+    if ((gps_1C_count == 0) && (gps_2S_count == 0) && (gps_L5_count == 0) && (gal_1B_count != 0) && (gal_E5a_count == 0) && (gal_E5b_count != 0) && (glo_1G_count == 0) && (glo_2G_count == 0) && (bds_B1_count == 0) && (bds_B3_count == 0))
+        {
+            pvt_output_parameters.type_of_receiver = 15;
+        }
     //if( (gps_1C_count == 0) && (gps_2S_count == 0)  && (gps_L5_count == 0) && (gal_1B_count == 0) && (gal_E5a_count == 0) && (gal_E5b_count == 0)) pvt_output_parameters.type_of_receiver = 16;
-    if ((gps_1C_count == 0) && (gps_2S_count != 0) && (gps_L5_count == 0) && (gal_1B_count == 0) && (gal_E5a_count != 0) && (gal_E5b_count == 0) && (glo_1G_count == 0) && (glo_2G_count == 0) && (bds_B1_count == 0) && (bds_B3_count == 0)) pvt_output_parameters.type_of_receiver = 17;
-    if ((gps_1C_count == 0) && (gps_2S_count != 0) && (gps_L5_count == 0) && (gal_1B_count == 0) && (gal_E5a_count == 0) && (gal_E5b_count != 0) && (glo_1G_count == 0) && (glo_2G_count == 0) && (bds_B1_count == 0) && (bds_B3_count == 0)) pvt_output_parameters.type_of_receiver = 18;
+    if ((gps_1C_count == 0) && (gps_2S_count != 0) && (gps_L5_count == 0) && (gal_1B_count == 0) && (gal_E5a_count != 0) && (gal_E5b_count == 0) && (glo_1G_count == 0) && (glo_2G_count == 0) && (bds_B1_count == 0) && (bds_B3_count == 0))
+        {
+            pvt_output_parameters.type_of_receiver = 17;
+        }
+    if ((gps_1C_count == 0) && (gps_2S_count != 0) && (gps_L5_count == 0) && (gal_1B_count == 0) && (gal_E5a_count == 0) && (gal_E5b_count != 0) && (glo_1G_count == 0) && (glo_2G_count == 0) && (bds_B1_count == 0) && (bds_B3_count == 0))
+        {
+            pvt_output_parameters.type_of_receiver = 18;
+        }
     //if( (gps_1C_count == 0) && (gps_2S_count == 0) && (gps_L5_count == 0) && (gal_1B_count == 0) && (gal_E5a_count == 0) && (gal_E5b_count == 0)) pvt_output_parameters.type_of_receiver = 19;
     //if( (gps_1C_count == 0) && (gps_2S_count == 0) && (gps_L5_count == 0) && (gal_1B_count == 0) && (gal_E5a_count == 0) && (gal_E5b_count == 0)) pvt_output_parameters.type_of_receiver = 20;
-    if ((gps_1C_count != 0) && (gps_2S_count != 0) && (gps_L5_count == 0) && (gal_1B_count != 0) && (gal_E5a_count == 0) && (gal_E5b_count == 0) && (glo_1G_count == 0) && (glo_2G_count == 0) && (bds_B1_count == 0) && (bds_B3_count == 0)) pvt_output_parameters.type_of_receiver = 21;
+    if ((gps_1C_count != 0) && (gps_2S_count != 0) && (gps_L5_count == 0) && (gal_1B_count != 0) && (gal_E5a_count == 0) && (gal_E5b_count == 0) && (glo_1G_count == 0) && (glo_2G_count == 0) && (bds_B1_count == 0) && (bds_B3_count == 0))
+        {
+            pvt_output_parameters.type_of_receiver = 21;
+        }
     //if( (gps_1C_count == 0) && (gps_2S_count == 0) && (gps_L5_count == 0) && (gal_1B_count == 0) && (gal_E5a_count == 0) && (gal_E5b_count = 0)) pvt_output_parameters.type_of_receiver = 22;
-    if ((gps_1C_count == 0) && (gps_2S_count == 0) && (gps_L5_count == 0) && (gal_1B_count == 0) && (gal_E5a_count == 0) && (gal_E5b_count == 0) && (glo_1G_count != 0) && (bds_B1_count == 0) && (bds_B3_count == 0)) pvt_output_parameters.type_of_receiver = 23;
-    if ((gps_1C_count == 0) && (gps_2S_count == 0) && (gps_L5_count == 0) && (gal_1B_count == 0) && (gal_E5a_count == 0) && (gal_E5b_count == 0) && (glo_1G_count == 0) && (glo_2G_count != 0) && (bds_B1_count == 0) && (bds_B3_count == 0)) pvt_output_parameters.type_of_receiver = 24;
-    if ((gps_1C_count == 0) && (gps_2S_count == 0) && (gps_L5_count == 0) && (gal_1B_count == 0) && (gal_E5a_count == 0) && (gal_E5b_count == 0) && (glo_1G_count != 0) && (glo_2G_count != 0) && (bds_B1_count == 0) && (bds_B3_count == 0)) pvt_output_parameters.type_of_receiver = 25;
-    if ((gps_1C_count != 0) && (gps_2S_count == 0) && (gps_L5_count == 0) && (gal_1B_count == 0) && (gal_E5a_count == 0) && (gal_E5b_count == 0) && (glo_1G_count != 0) && (glo_2G_count == 0) && (bds_B1_count == 0) && (bds_B3_count == 0)) pvt_output_parameters.type_of_receiver = 26;
-    if ((gps_1C_count == 0) && (gps_2S_count == 0) && (gps_L5_count == 0) && (gal_1B_count != 0) && (gal_E5a_count == 0) && (gal_E5b_count == 0) && (glo_1G_count != 0) && (glo_2G_count == 0) && (bds_B1_count == 0) && (bds_B3_count == 0)) pvt_output_parameters.type_of_receiver = 27;
-    if ((gps_1C_count == 0) && (gps_2S_count != 0) && (gps_L5_count == 0) && (gal_1B_count == 0) && (gal_E5a_count == 0) && (gal_E5b_count == 0) && (glo_1G_count != 0) && (glo_2G_count == 0) && (bds_B1_count == 0) && (bds_B3_count == 0)) pvt_output_parameters.type_of_receiver = 28;
-    if ((gps_1C_count != 0) && (gps_2S_count == 0) && (gps_L5_count == 0) && (gal_1B_count == 0) && (gal_E5a_count == 0) && (gal_E5b_count == 0) && (glo_1G_count == 0) && (glo_2G_count != 0) && (bds_B1_count == 0) && (bds_B3_count == 0)) pvt_output_parameters.type_of_receiver = 29;
-    if ((gps_1C_count == 0) && (gps_2S_count == 0) && (gps_L5_count == 0) && (gal_1B_count != 0) && (gal_E5a_count == 0) && (gal_E5b_count == 0) && (glo_1G_count == 0) && (glo_2G_count != 0) && (bds_B1_count == 0) && (bds_B3_count == 0)) pvt_output_parameters.type_of_receiver = 30;
-    if ((gps_1C_count == 0) && (gps_2S_count != 0) && (gps_L5_count == 0) && (gal_1B_count == 0) && (gal_E5a_count == 0) && (gal_E5b_count == 0) && (glo_1G_count == 0) && (glo_2G_count != 0) && (bds_B1_count == 0) && (bds_B3_count == 0)) pvt_output_parameters.type_of_receiver = 31;
-
-    if ((gps_1C_count != 0) && (gps_2S_count == 0) && (gps_L5_count != 0) && (gal_1B_count != 0) && (gal_E5a_count != 0) && (gal_E5b_count == 0) && (glo_1G_count == 0) && (glo_2G_count == 0) && (bds_B1_count == 0) && (bds_B3_count == 0)) pvt_output_parameters.type_of_receiver = 32;  // L1+E1+L5+E5a
+    if ((gps_1C_count == 0) && (gps_2S_count == 0) && (gps_L5_count == 0) && (gal_1B_count == 0) && (gal_E5a_count == 0) && (gal_E5b_count == 0) && (glo_1G_count != 0) && (bds_B1_count == 0) && (bds_B3_count == 0))
+        {
+            pvt_output_parameters.type_of_receiver = 23;
+        }
+    if ((gps_1C_count == 0) && (gps_2S_count == 0) && (gps_L5_count == 0) && (gal_1B_count == 0) && (gal_E5a_count == 0) && (gal_E5b_count == 0) && (glo_1G_count == 0) && (glo_2G_count != 0) && (bds_B1_count == 0) && (bds_B3_count == 0))
+        {
+            pvt_output_parameters.type_of_receiver = 24;
+        }
+    if ((gps_1C_count == 0) && (gps_2S_count == 0) && (gps_L5_count == 0) && (gal_1B_count == 0) && (gal_E5a_count == 0) && (gal_E5b_count == 0) && (glo_1G_count != 0) && (glo_2G_count != 0) && (bds_B1_count == 0) && (bds_B3_count == 0))
+        {
+            pvt_output_parameters.type_of_receiver = 25;
+        }
+    if ((gps_1C_count != 0) && (gps_2S_count == 0) && (gps_L5_count == 0) && (gal_1B_count == 0) && (gal_E5a_count == 0) && (gal_E5b_count == 0) && (glo_1G_count != 0) && (glo_2G_count == 0) && (bds_B1_count == 0) && (bds_B3_count == 0))
+        {
+            pvt_output_parameters.type_of_receiver = 26;
+        }
+    if ((gps_1C_count == 0) && (gps_2S_count == 0) && (gps_L5_count == 0) && (gal_1B_count != 0) && (gal_E5a_count == 0) && (gal_E5b_count == 0) && (glo_1G_count != 0) && (glo_2G_count == 0) && (bds_B1_count == 0) && (bds_B3_count == 0))
+        {
+            pvt_output_parameters.type_of_receiver = 27;
+        }
+    if ((gps_1C_count == 0) && (gps_2S_count != 0) && (gps_L5_count == 0) && (gal_1B_count == 0) && (gal_E5a_count == 0) && (gal_E5b_count == 0) && (glo_1G_count != 0) && (glo_2G_count == 0) && (bds_B1_count == 0) && (bds_B3_count == 0))
+        {
+            pvt_output_parameters.type_of_receiver = 28;
+        }
+    if ((gps_1C_count != 0) && (gps_2S_count == 0) && (gps_L5_count == 0) && (gal_1B_count == 0) && (gal_E5a_count == 0) && (gal_E5b_count == 0) && (glo_1G_count == 0) && (glo_2G_count != 0) && (bds_B1_count == 0) && (bds_B3_count == 0))
+        {
+            pvt_output_parameters.type_of_receiver = 29;
+        }
+    if ((gps_1C_count == 0) && (gps_2S_count == 0) && (gps_L5_count == 0) && (gal_1B_count != 0) && (gal_E5a_count == 0) && (gal_E5b_count == 0) && (glo_1G_count == 0) && (glo_2G_count != 0) && (bds_B1_count == 0) && (bds_B3_count == 0))
+        {
+            pvt_output_parameters.type_of_receiver = 30;
+        }
+    if ((gps_1C_count == 0) && (gps_2S_count != 0) && (gps_L5_count == 0) && (gal_1B_count == 0) && (gal_E5a_count == 0) && (gal_E5b_count == 0) && (glo_1G_count == 0) && (glo_2G_count != 0) && (bds_B1_count == 0) && (bds_B3_count == 0))
+        {
+            pvt_output_parameters.type_of_receiver = 31;
+        }
+
+    if ((gps_1C_count != 0) && (gps_2S_count == 0) && (gps_L5_count != 0) && (gal_1B_count != 0) && (gal_E5a_count != 0) && (gal_E5b_count == 0) && (glo_1G_count == 0) && (glo_2G_count == 0) && (bds_B1_count == 0) && (bds_B3_count == 0))
+        {
+            pvt_output_parameters.type_of_receiver = 32;  // L1+E1+L5+E5a
+        }
     // BeiDou B1I Receiver
-    if ((gps_1C_count == 0) && (gps_2S_count == 0) && (gps_L5_count == 0) && (gal_1B_count == 0) && (gal_E5a_count == 0) && (gal_E5b_count == 0) && (glo_1G_count == 0) && (glo_2G_count == 0) && (bds_B1_count != 0) && (bds_B3_count == 0)) pvt_output_parameters.type_of_receiver = 50;
-    if ((gps_1C_count != 0) && (gps_2S_count == 0) && (gps_L5_count == 0) && (gal_1B_count == 0) && (gal_E5a_count == 0) && (gal_E5b_count == 0) && (glo_1G_count == 0) && (glo_2G_count == 0) && (bds_B1_count != 0) && (bds_B3_count == 0)) pvt_output_parameters.type_of_receiver = 51;
-    if ((gps_1C_count == 0) && (gps_2S_count == 0) && (gps_L5_count == 0) && (gal_1B_count != 0) && (gal_E5a_count == 0) && (gal_E5b_count == 0) && (glo_1G_count == 0) && (glo_2G_count == 0) && (bds_B1_count != 0) && (bds_B3_count == 0)) pvt_output_parameters.type_of_receiver = 52;
-    if ((gps_1C_count == 0) && (gps_2S_count == 0) && (gps_L5_count == 0) && (gal_1B_count == 0) && (gal_E5a_count == 0) && (gal_E5b_count == 0) && (glo_1G_count != 0) && (glo_2G_count == 0) && (bds_B1_count != 0) && (bds_B3_count == 0)) pvt_output_parameters.type_of_receiver = 53;
-    if ((gps_1C_count != 0) && (gps_2S_count == 0) && (gps_L5_count == 0) && (gal_1B_count != 0) && (gal_E5a_count == 0) && (gal_E5b_count == 0) && (glo_1G_count == 0) && (glo_2G_count == 0) && (bds_B1_count != 0) && (bds_B3_count == 0)) pvt_output_parameters.type_of_receiver = 54;
-    if ((gps_1C_count != 0) && (gps_2S_count == 0) && (gps_L5_count == 0) && (gal_1B_count != 0) && (gal_E5a_count == 0) && (gal_E5b_count == 0) && (glo_1G_count != 0) && (glo_2G_count == 0) && (bds_B1_count != 0) && (bds_B3_count == 0)) pvt_output_parameters.type_of_receiver = 55;
-    if ((gps_1C_count == 0) && (gps_2S_count == 0) && (gps_L5_count == 0) && (gal_1B_count == 0) && (gal_E5a_count == 0) && (gal_E5b_count == 0) && (glo_1G_count == 0) && (glo_2G_count == 0) && (bds_B1_count != 0) && (bds_B3_count != 0)) pvt_output_parameters.type_of_receiver = 56;
+    if ((gps_1C_count == 0) && (gps_2S_count == 0) && (gps_L5_count == 0) && (gal_1B_count == 0) && (gal_E5a_count == 0) && (gal_E5b_count == 0) && (glo_1G_count == 0) && (glo_2G_count == 0) && (bds_B1_count != 0) && (bds_B3_count == 0))
+        {
+            pvt_output_parameters.type_of_receiver = 50;
+        }
+    if ((gps_1C_count != 0) && (gps_2S_count == 0) && (gps_L5_count == 0) && (gal_1B_count == 0) && (gal_E5a_count == 0) && (gal_E5b_count == 0) && (glo_1G_count == 0) && (glo_2G_count == 0) && (bds_B1_count != 0) && (bds_B3_count == 0))
+        {
+            pvt_output_parameters.type_of_receiver = 51;
+        }
+    if ((gps_1C_count == 0) && (gps_2S_count == 0) && (gps_L5_count == 0) && (gal_1B_count != 0) && (gal_E5a_count == 0) && (gal_E5b_count == 0) && (glo_1G_count == 0) && (glo_2G_count == 0) && (bds_B1_count != 0) && (bds_B3_count == 0))
+        {
+            pvt_output_parameters.type_of_receiver = 52;
+        }
+    if ((gps_1C_count == 0) && (gps_2S_count == 0) && (gps_L5_count == 0) && (gal_1B_count == 0) && (gal_E5a_count == 0) && (gal_E5b_count == 0) && (glo_1G_count != 0) && (glo_2G_count == 0) && (bds_B1_count != 0) && (bds_B3_count == 0))
+        {
+            pvt_output_parameters.type_of_receiver = 53;
+        }
+    if ((gps_1C_count != 0) && (gps_2S_count == 0) && (gps_L5_count == 0) && (gal_1B_count != 0) && (gal_E5a_count == 0) && (gal_E5b_count == 0) && (glo_1G_count == 0) && (glo_2G_count == 0) && (bds_B1_count != 0) && (bds_B3_count == 0))
+        {
+            pvt_output_parameters.type_of_receiver = 54;
+        }
+    if ((gps_1C_count != 0) && (gps_2S_count == 0) && (gps_L5_count == 0) && (gal_1B_count != 0) && (gal_E5a_count == 0) && (gal_E5b_count == 0) && (glo_1G_count != 0) && (glo_2G_count == 0) && (bds_B1_count != 0) && (bds_B3_count == 0))
+        {
+            pvt_output_parameters.type_of_receiver = 55;
+        }
+    if ((gps_1C_count == 0) && (gps_2S_count == 0) && (gps_L5_count == 0) && (gal_1B_count == 0) && (gal_E5a_count == 0) && (gal_E5b_count == 0) && (glo_1G_count == 0) && (glo_2G_count == 0) && (bds_B1_count != 0) && (bds_B3_count != 0)) 
+				{
+						pvt_output_parameters.type_of_receiver = 56;
+				}
     // BeiDou B3I Receiver
-	if ((gps_1C_count == 0) && (gps_2S_count == 0) && (gps_L5_count == 0) && (gal_1B_count == 0) && (gal_E5a_count == 0) && (gal_E5b_count == 0) && (glo_1G_count == 0) && (glo_2G_count == 0) && (bds_B1_count == 0) && (bds_B3_count != 0)) pvt_output_parameters.type_of_receiver = 60;
-	if ((gps_1C_count != 0) && (gps_2S_count != 0) && (gps_L5_count == 0) && (gal_1B_count == 0) && (gal_E5a_count == 0) && (gal_E5b_count == 0) && (glo_1G_count == 0) && (glo_2G_count == 0) && (bds_B1_count == 0) && (bds_B3_count != 0)) pvt_output_parameters.type_of_receiver = 61;
-	if ((gps_1C_count == 0) && (gps_2S_count == 0) && (gps_L5_count == 0) && (gal_1B_count != 0) && (gal_E5a_count == 0) && (gal_E5b_count == 0) && (glo_1G_count == 0) && (glo_2G_count != 0) && (bds_B1_count == 0) && (bds_B3_count != 0)) pvt_output_parameters.type_of_receiver = 62;
-	if ((gps_1C_count == 0) && (gps_2S_count != 0) && (gps_L5_count == 0) && (gal_1B_count == 0) && (gal_E5a_count == 0) && (gal_E5b_count == 0) && (glo_1G_count != 0) && (glo_2G_count != 0) && (bds_B1_count == 0) && (bds_B3_count != 0)) pvt_output_parameters.type_of_receiver = 63;
-
-=======
-
-    if ((gps_1C_count != 0) && (gps_2S_count == 0) && (gps_L5_count == 0) && (gal_1B_count == 0) && (gal_E5a_count == 0) && (gal_E5b_count == 0) && (glo_1G_count == 0) && (glo_2G_count == 0) && (bds_B1_count == 0))
-        {
-            pvt_output_parameters.type_of_receiver = 1;  // L1
-        }
-    if ((gps_1C_count == 0) && (gps_2S_count != 0) && (gps_L5_count == 0) && (gal_1B_count == 0) && (gal_E5a_count == 0) && (gal_E5b_count == 0) && (glo_1G_count == 0) && (glo_2G_count == 0) && (bds_B1_count == 0))
-        {
-            pvt_output_parameters.type_of_receiver = 2;
-        }
-    if ((gps_1C_count == 0) && (gps_2S_count == 0) && (gps_L5_count != 0) && (gal_1B_count == 0) && (gal_E5a_count == 0) && (gal_E5b_count == 0) && (glo_1G_count == 0) && (glo_2G_count == 0) && (bds_B1_count == 0))
-        {
-            pvt_output_parameters.type_of_receiver = 3;  // L5
-        }
-    if ((gps_1C_count == 0) && (gps_2S_count == 0) && (gps_L5_count == 0) && (gal_1B_count != 0) && (gal_E5a_count == 0) && (gal_E5b_count == 0) && (glo_1G_count == 0) && (glo_2G_count == 0) && (bds_B1_count == 0))
-        {
-            pvt_output_parameters.type_of_receiver = 4;  // E1
-        }
-    if ((gps_1C_count == 0) && (gps_2S_count == 0) && (gps_L5_count == 0) && (gal_1B_count == 0) && (gal_E5a_count != 0) && (gal_E5b_count == 0) && (glo_1G_count == 0) && (glo_2G_count == 0) && (bds_B1_count == 0))
-        {
-            pvt_output_parameters.type_of_receiver = 5;  // E5a
-        }
-    if ((gps_1C_count == 0) && (gps_2S_count == 0) && (gps_L5_count == 0) && (gal_1B_count == 0) && (gal_E5a_count == 0) && (gal_E5b_count != 0) && (glo_1G_count == 0) && (glo_2G_count == 0) && (bds_B1_count == 0))
-        {
-            pvt_output_parameters.type_of_receiver = 6;
-        }
-    if ((gps_1C_count != 0) && (gps_2S_count != 0) && (gps_L5_count == 0) && (gal_1B_count == 0) && (gal_E5a_count == 0) && (gal_E5b_count == 0) && (glo_1G_count == 0) && (glo_2G_count == 0) && (bds_B1_count == 0))
-        {
-            pvt_output_parameters.type_of_receiver = 7;
-        }
-    if ((gps_1C_count != 0) && (gps_2S_count == 0) && (gps_L5_count != 0) && (gal_1B_count == 0) && (gal_E5a_count == 0) && (gal_E5b_count == 0) && (glo_1G_count == 0) && (glo_2G_count == 0) && (bds_B1_count == 0))
-        {
-            pvt_output_parameters.type_of_receiver = 8;  // L1+L5
-        }
-    if ((gps_1C_count != 0) && (gps_2S_count == 0) && (gps_L5_count == 0) && (gal_1B_count != 0) && (gal_E5a_count == 0) && (gal_E5b_count == 0) && (glo_1G_count == 0) && (glo_2G_count == 0) && (bds_B1_count == 0))
-        {
-            pvt_output_parameters.type_of_receiver = 9;  // L1+E1
-        }
-    if ((gps_1C_count != 0) && (gps_2S_count == 0) && (gps_L5_count == 0) && (gal_1B_count == 0) && (gal_E5a_count != 0) && (gal_E5b_count == 0) && (glo_1G_count == 0) && (glo_2G_count == 0) && (bds_B1_count == 0))
-        {
-            pvt_output_parameters.type_of_receiver = 10;
-        }
-    if ((gps_1C_count != 0) && (gps_2S_count == 0) && (gps_L5_count == 0) && (gal_1B_count == 0) && (gal_E5a_count == 0) && (gal_E5b_count != 0) && (glo_1G_count == 0) && (glo_2G_count == 0) && (bds_B1_count == 0))
-        {
-            pvt_output_parameters.type_of_receiver = 11;
-        }
-    if ((gps_1C_count == 0) && (gps_2S_count != 0) && (gps_L5_count == 0) && (gal_1B_count != 0) && (gal_E5a_count == 0) && (gal_E5b_count == 0) && (glo_1G_count == 0) && (glo_2G_count == 0) && (bds_B1_count == 0))
-        {
-            pvt_output_parameters.type_of_receiver = 12;
-        }
-    if ((gps_1C_count == 0) && (gps_2S_count == 0) && (gps_L5_count != 0) && (gal_1B_count == 0) && (gal_E5a_count != 0) && (gal_E5b_count == 0) && (glo_1G_count == 0) && (glo_2G_count == 0) && (bds_B1_count == 0))
-        {
-            pvt_output_parameters.type_of_receiver = 13;  // L5+E5a
-        }
-    if ((gps_1C_count == 0) && (gps_2S_count == 0) && (gps_L5_count == 0) && (gal_1B_count != 0) && (gal_E5a_count != 0) && (gal_E5b_count == 0) && (glo_1G_count == 0) && (glo_2G_count == 0) && (bds_B1_count == 0))
-        {
-            pvt_output_parameters.type_of_receiver = 14;
-        }
-    if ((gps_1C_count == 0) && (gps_2S_count == 0) && (gps_L5_count == 0) && (gal_1B_count != 0) && (gal_E5a_count == 0) && (gal_E5b_count != 0) && (glo_1G_count == 0) && (glo_2G_count == 0) && (bds_B1_count == 0))
-        {
-            pvt_output_parameters.type_of_receiver = 15;
-        }
-    //if( (gps_1C_count == 0) && (gps_2S_count == 0)  && (gps_L5_count == 0) && (gal_1B_count == 0) && (gal_E5a_count == 0) && (gal_E5b_count == 0)) pvt_output_parameters.type_of_receiver = 16;
-    if ((gps_1C_count == 0) && (gps_2S_count != 0) && (gps_L5_count == 0) && (gal_1B_count == 0) && (gal_E5a_count != 0) && (gal_E5b_count == 0) && (glo_1G_count == 0) && (glo_2G_count == 0) && (bds_B1_count == 0))
-        {
-            pvt_output_parameters.type_of_receiver = 17;
-        }
-    if ((gps_1C_count == 0) && (gps_2S_count != 0) && (gps_L5_count == 0) && (gal_1B_count == 0) && (gal_E5a_count == 0) && (gal_E5b_count != 0) && (glo_1G_count == 0) && (glo_2G_count == 0) && (bds_B1_count == 0))
-        {
-            pvt_output_parameters.type_of_receiver = 18;
-        }
-    //if( (gps_1C_count == 0) && (gps_2S_count == 0) && (gps_L5_count == 0) && (gal_1B_count == 0) && (gal_E5a_count == 0) && (gal_E5b_count == 0)) pvt_output_parameters.type_of_receiver = 19;
-    //if( (gps_1C_count == 0) && (gps_2S_count == 0) && (gps_L5_count == 0) && (gal_1B_count == 0) && (gal_E5a_count == 0) && (gal_E5b_count == 0)) pvt_output_parameters.type_of_receiver = 20;
-    if ((gps_1C_count != 0) && (gps_2S_count != 0) && (gps_L5_count == 0) && (gal_1B_count != 0) && (gal_E5a_count == 0) && (gal_E5b_count == 0) && (glo_1G_count == 0) && (glo_2G_count == 0) && (bds_B1_count == 0))
-        {
-            pvt_output_parameters.type_of_receiver = 21;
-        }
-    //if( (gps_1C_count == 0) && (gps_2S_count == 0) && (gps_L5_count == 0) && (gal_1B_count == 0) && (gal_E5a_count == 0) && (gal_E5b_count = 0)) pvt_output_parameters.type_of_receiver = 22;
-    if ((gps_1C_count == 0) && (gps_2S_count == 0) && (gps_L5_count == 0) && (gal_1B_count == 0) && (gal_E5a_count == 0) && (gal_E5b_count == 0) && (glo_1G_count != 0) && (bds_B1_count == 0))
-        {
-            pvt_output_parameters.type_of_receiver = 23;
-        }
-    if ((gps_1C_count == 0) && (gps_2S_count == 0) && (gps_L5_count == 0) && (gal_1B_count == 0) && (gal_E5a_count == 0) && (gal_E5b_count == 0) && (glo_1G_count == 0) && (glo_2G_count != 0) && (bds_B1_count == 0))
-        {
-            pvt_output_parameters.type_of_receiver = 24;
-        }
-    if ((gps_1C_count == 0) && (gps_2S_count == 0) && (gps_L5_count == 0) && (gal_1B_count == 0) && (gal_E5a_count == 0) && (gal_E5b_count == 0) && (glo_1G_count != 0) && (glo_2G_count != 0) && (bds_B1_count == 0))
-        {
-            pvt_output_parameters.type_of_receiver = 25;
-        }
-    if ((gps_1C_count != 0) && (gps_2S_count == 0) && (gps_L5_count == 0) && (gal_1B_count == 0) && (gal_E5a_count == 0) && (gal_E5b_count == 0) && (glo_1G_count != 0) && (glo_2G_count == 0) && (bds_B1_count == 0))
-        {
-            pvt_output_parameters.type_of_receiver = 26;
-        }
-    if ((gps_1C_count == 0) && (gps_2S_count == 0) && (gps_L5_count == 0) && (gal_1B_count != 0) && (gal_E5a_count == 0) && (gal_E5b_count == 0) && (glo_1G_count != 0) && (glo_2G_count == 0) && (bds_B1_count == 0))
-        {
-            pvt_output_parameters.type_of_receiver = 27;
-        }
-    if ((gps_1C_count == 0) && (gps_2S_count != 0) && (gps_L5_count == 0) && (gal_1B_count == 0) && (gal_E5a_count == 0) && (gal_E5b_count == 0) && (glo_1G_count != 0) && (glo_2G_count == 0) && (bds_B1_count == 0))
-        {
-            pvt_output_parameters.type_of_receiver = 28;
-        }
-    if ((gps_1C_count != 0) && (gps_2S_count == 0) && (gps_L5_count == 0) && (gal_1B_count == 0) && (gal_E5a_count == 0) && (gal_E5b_count == 0) && (glo_1G_count == 0) && (glo_2G_count != 0) && (bds_B1_count == 0))
-        {
-            pvt_output_parameters.type_of_receiver = 29;
-        }
-    if ((gps_1C_count == 0) && (gps_2S_count == 0) && (gps_L5_count == 0) && (gal_1B_count != 0) && (gal_E5a_count == 0) && (gal_E5b_count == 0) && (glo_1G_count == 0) && (glo_2G_count != 0) && (bds_B1_count == 0))
-        {
-            pvt_output_parameters.type_of_receiver = 30;
-        }
-    if ((gps_1C_count == 0) && (gps_2S_count != 0) && (gps_L5_count == 0) && (gal_1B_count == 0) && (gal_E5a_count == 0) && (gal_E5b_count == 0) && (glo_1G_count == 0) && (glo_2G_count != 0) && (bds_B1_count == 0))
-        {
-            pvt_output_parameters.type_of_receiver = 31;
-        }
-
-    if ((gps_1C_count != 0) && (gps_2S_count == 0) && (gps_L5_count != 0) && (gal_1B_count != 0) && (gal_E5a_count != 0) && (gal_E5b_count == 0) && (glo_1G_count == 0) && (glo_2G_count == 0) && (bds_B1_count == 0))
-        {
-            pvt_output_parameters.type_of_receiver = 32;  // L1+E1+L5+E5a
-        }
-    // BeiDou B1I Receiver
-    if ((gps_1C_count == 0) && (gps_2S_count == 0) && (gps_L5_count == 0) && (gal_1B_count == 0) && (gal_E5a_count == 0) && (gal_E5b_count == 0) && (glo_1G_count == 0) && (glo_2G_count == 0) && (bds_B1_count != 0))
-        {
-            pvt_output_parameters.type_of_receiver = 50;
-        }
-    if ((gps_1C_count != 0) && (gps_2S_count == 0) && (gps_L5_count == 0) && (gal_1B_count == 0) && (gal_E5a_count == 0) && (gal_E5b_count == 0) && (glo_1G_count == 0) && (glo_2G_count == 0) && (bds_B1_count != 0))
-        {
-            pvt_output_parameters.type_of_receiver = 51;
-        }
-    if ((gps_1C_count == 0) && (gps_2S_count == 0) && (gps_L5_count == 0) && (gal_1B_count != 0) && (gal_E5a_count == 0) && (gal_E5b_count == 0) && (glo_1G_count == 0) && (glo_2G_count == 0) && (bds_B1_count != 0))
-        {
-            pvt_output_parameters.type_of_receiver = 52;
-        }
-    if ((gps_1C_count == 0) && (gps_2S_count == 0) && (gps_L5_count == 0) && (gal_1B_count == 0) && (gal_E5a_count == 0) && (gal_E5b_count == 0) && (glo_1G_count != 0) && (glo_2G_count == 0) && (bds_B1_count != 0))
-        {
-            pvt_output_parameters.type_of_receiver = 53;
-        }
-    if ((gps_1C_count != 0) && (gps_2S_count == 0) && (gps_L5_count == 0) && (gal_1B_count != 0) && (gal_E5a_count == 0) && (gal_E5b_count == 0) && (glo_1G_count == 0) && (glo_2G_count == 0) && (bds_B1_count != 0))
-        {
-            pvt_output_parameters.type_of_receiver = 54;
-        }
-    if ((gps_1C_count != 0) && (gps_2S_count == 0) && (gps_L5_count == 0) && (gal_1B_count != 0) && (gal_E5a_count == 0) && (gal_E5b_count == 0) && (glo_1G_count != 0) && (glo_2G_count == 0) && (bds_B1_count != 0))
-        {
-            pvt_output_parameters.type_of_receiver = 55;
-        }
->>>>>>> 4b325ed5
+		if ((gps_1C_count == 0) && (gps_2S_count == 0) && (gps_L5_count == 0) && (gal_1B_count == 0) && (gal_E5a_count == 0) && (gal_E5b_count == 0) && (glo_1G_count == 0) && (glo_2G_count == 0) && (bds_B1_count == 0) && (bds_B3_count != 0)) 
+				{
+						pvt_output_parameters.type_of_receiver = 60;
+				}
+		if ((gps_1C_count != 0) && (gps_2S_count != 0) && (gps_L5_count == 0) && (gal_1B_count == 0) && (gal_E5a_count == 0) && (gal_E5b_count == 0) && (glo_1G_count == 0) && (glo_2G_count == 0) && (bds_B1_count == 0) && (bds_B3_count != 0))
+				{
+						pvt_output_parameters.type_of_receiver = 61;
+				}
+		if ((gps_1C_count == 0) && (gps_2S_count == 0) && (gps_L5_count == 0) && (gal_1B_count != 0) && (gal_E5a_count == 0) && (gal_E5b_count == 0) && (glo_1G_count == 0) && (glo_2G_count != 0) && (bds_B1_count == 0) && (bds_B3_count != 0))
+				{
+						pvt_output_parameters.type_of_receiver = 62;
+				}
+		if ((gps_1C_count == 0) && (gps_2S_count != 0) && (gps_L5_count == 0) && (gal_1B_count == 0) && (gal_E5a_count == 0) && (gal_E5b_count == 0) && (glo_1G_count != 0) && (glo_2G_count != 0) && (bds_B1_count == 0) && (bds_B3_count != 0)) 
+				{
+						pvt_output_parameters.type_of_receiver = 63;
+				}
 
     // RTKLIB PVT solver options
     // Settings 1
@@ -427,29 +396,22 @@
 
     int num_bands = 0;
 
-<<<<<<< HEAD
-    if (( gps_1C_count > 0) || (gal_1B_count > 0) || (glo_1G_count > 0) || (bds_B1_count > 0)) num_bands = 1;
-    if (((gps_1C_count > 0) || (gal_1B_count > 0) || (glo_1G_count > 0) || (bds_B1_count > 0)) && ((gps_2S_count > 0) || (glo_2G_count > 0) || (bds_B3_count > 0))) num_bands = 2;
-    if (((gps_1C_count > 0) || (gal_1B_count > 0) || (glo_1G_count > 0) || (bds_B1_count > 0)) && ((gal_E5a_count > 0) || (gal_E5b_count > 0) || (gps_L5_count > 0))) num_bands = 2;
-    if (((gps_1C_count > 0) || (gal_1B_count > 0) || (glo_1G_count > 0) || (bds_B1_count > 0)) && ((gps_2S_count > 0) || (glo_2G_count > 0) || (bds_B3_count > 0)) && ((gal_E5a_count > 0) || (gal_E5b_count > 0) || (gps_L5_count > 0))) num_bands = 3;
-=======
     if ((gps_1C_count > 0) || (gal_1B_count > 0) || (glo_1G_count > 0) || (bds_B1_count > 0))
         {
             num_bands = 1;
         }
-    if (((gps_1C_count > 0) || (gal_1B_count > 0) || (glo_1G_count > 0)) && ((gps_2S_count > 0) || (glo_2G_count > 0)))
+    if (((gps_1C_count > 0) || (gal_1B_count > 0) || (glo_1G_count > 0) || (bds_B1_count > 0)) && ((gps_2S_count > 0) || (glo_2G_count > 0) || (bds_B3_count > 0)))
         {
             num_bands = 2;
         }
-    if (((gps_1C_count > 0) || (gal_1B_count > 0) || (glo_1G_count > 0)) && ((gal_E5a_count > 0) || (gal_E5b_count > 0) || (gps_L5_count > 0)))
+    if (((gps_1C_count > 0) || (gal_1B_count > 0) || (glo_1G_count > 0) || (bds_B1_count > 0)) && ((gal_E5a_count > 0) || (gal_E5b_count > 0) || (gps_L5_count > 0)))
         {
             num_bands = 2;
         }
-    if (((gps_1C_count > 0) || (gal_1B_count > 0) || (glo_1G_count > 0)) && ((gps_2S_count > 0) || (glo_2G_count > 0)) && ((gal_E5a_count > 0) || (gal_E5b_count > 0) || (gps_L5_count > 0)))
+    if (((gps_1C_count > 0) || (gal_1B_count > 0) || (glo_1G_count > 0) || (bds_B1_count > 0)) && ((gps_2S_count > 0) || (glo_2G_count > 0) || (bds_B3_count > 0)) && ((gal_E5a_count > 0) || (gal_E5b_count > 0) || (gps_L5_count > 0)))
         {
             num_bands = 3;
         }
->>>>>>> 4b325ed5
 
     int number_of_frequencies = configuration->property(role + ".num_bands", num_bands); /* (1:L1, 2:L1+L2, 3:L1+L2+L5) */
     if ((number_of_frequencies < 1) || (number_of_frequencies > 3))
@@ -563,12 +525,6 @@
     int earth_tide = configuration->property(role + ".earth_tide", 0);
 
     int nsys = 0;
-<<<<<<< HEAD
-    if ((gps_1C_count > 0) || (gps_2S_count > 0) || (gps_L5_count > 0)) nsys += SYS_GPS;
-    if ((gal_1B_count > 0) || (gal_E5a_count > 0) || (gal_E5b_count > 0)) nsys += SYS_GAL;
-    if ((glo_1G_count > 0) || (glo_2G_count > 0)) nsys += SYS_GLO;
-    if ((bds_B1_count > 0) || (bds_B3_count > 0)) nsys += SYS_BDS;
-=======
     if ((gps_1C_count > 0) || (gps_2S_count > 0) || (gps_L5_count > 0))
         {
             nsys += SYS_GPS;
@@ -581,11 +537,10 @@
         {
             nsys += SYS_GLO;
         }
-    if ((bds_B1_count > 0))
+    if ((bds_B1_count > 0) || (bds_B3_count > 0))
         {
             nsys += SYS_BDS;
         }
->>>>>>> 4b325ed5
 
     int navigation_system = configuration->property(role + ".navigation_system", nsys); /* (SYS_XXX) see src/algorithms/libs/rtklib/rtklib.h */
     if ((navigation_system < 1) || (navigation_system > 255))                           /* GPS: 1   SBAS: 2   GPS+SBAS: 3 Galileo: 8  Galileo+GPS: 9 GPS+SBAS+Galileo: 11 All: 255 */
