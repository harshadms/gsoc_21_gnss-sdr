--- conflicted
+++ resolved
@@ -315,11 +315,7 @@
     long int old_abs_diff = std::numeric_limits<long int>::max();
     for (unsigned int i = 0; i < d_gnss_synchro_history->size(ch); i++)
         {
-<<<<<<< HEAD
-            abs_diff = labs(rx_clock - d_gnss_synchro_history->at(ch, i).Tracking_sample_counter);
-=======
-            abs_diff = abs(rx_clock - d_gnss_synchro_history->at(ch, i).Tracking_sample_counter);
->>>>>>> 37834c20
+            abs_diff = labs(static_cast<long int>(rx_clock) - static_cast<long int>(d_gnss_synchro_history->at(ch, i).Tracking_sample_counter));
             if (old_abs_diff > abs_diff)
                 {
                     old_abs_diff = abs_diff;
@@ -327,7 +323,6 @@
                 }
         }
 
-<<<<<<< HEAD
     if (nearest_element != -1 and nearest_element != static_cast<int>(d_gnss_synchro_history->size(ch)))
         {
             if ((static_cast<double>(old_abs_diff) / static_cast<double>(d_gnss_synchro_history->at(ch, nearest_element).fs)) < 0.02)
@@ -402,96 +397,13 @@
 }
 void hybrid_observables_cc::forecast(int noutput_items __attribute__((unused)), gr_vector_int &ninput_items_required)
 {
-    for (int n = 0; n < static_cast<int>(int)(d_nchannels_in) - 1; n++)
+    for (int n = 0; n < static_cast<int>(d_nchannels_in) - 1; n++)
         {
             ninput_items_required[n] = 0;
         }
     //last input channel is the sample counter, triggered each ms
     ninput_items_required[d_nchannels_in - 1] = 1;
 }
-=======
-    if (nearest_element != -1 and nearest_element != d_gnss_synchro_history->size(ch))
-        {
-            if ((static_cast<double>(old_abs_diff) / static_cast<double>(d_gnss_synchro_history->at(ch, nearest_element).fs)) < 0.02)
-                {
-                    int neighbor_element;
-                    if (rx_clock > d_gnss_synchro_history->at(ch, nearest_element).Tracking_sample_counter)
-                        {
-                            neighbor_element = nearest_element + 1;
-                        }
-                    else
-                        {
-                            neighbor_element = nearest_element - 1;
-                        }
-                    if (neighbor_element < d_gnss_synchro_history->size(ch) and neighbor_element >= 0)
-                        {
-                            int t1_idx;
-                            int t2_idx;
-                            if (rx_clock > d_gnss_synchro_history->at(ch, nearest_element).Tracking_sample_counter)
-                                {
-                                    //std::cout << "S1= " << d_gnss_synchro_history->at(ch, nearest_element).Tracking_sample_counter
-                                    //          << " Si=" << rx_clock << " S2=" << d_gnss_synchro_history->at(ch, neighbor_element).Tracking_sample_counter << std::endl;
-                                    t1_idx = nearest_element;
-                                    t2_idx = neighbor_element;
-                                }
-                            else
-                                {
-                                    //std::cout << "inv S1= " << d_gnss_synchro_history->at(ch, neighbor_element).Tracking_sample_counter
-                                    //          << " Si=" << rx_clock << " S2=" << d_gnss_synchro_history->at(ch, nearest_element).Tracking_sample_counter << std::endl;
-                                    t1_idx = neighbor_element;
-                                    t2_idx = nearest_element;
-                                }
-
-                            // 1st: copy the nearest gnss_synchro data for that channel
-                            interpolated_obs = d_gnss_synchro_history->at(ch, nearest_element);
-
-                            // 2nd: Linear interpolation: y(t) = y(t1) + (y(t2) - y(t1)) * (t - t1) / (t2 - t1)
-
-                            double T_rx_s = static_cast<double>(rx_clock) / static_cast<double>(interpolated_obs.fs);
-
-                            double time_factor = (T_rx_s - d_gnss_synchro_history->at(ch, t1_idx).RX_time) /
-                                                 (d_gnss_synchro_history->at(ch, t2_idx).RX_time -
-                                                     d_gnss_synchro_history->at(ch, t1_idx).RX_time);
-
-                            // CARRIER PHASE INTERPOLATION
-                            interpolated_obs.Carrier_phase_rads = d_gnss_synchro_history->at(ch, t1_idx).Carrier_phase_rads + (d_gnss_synchro_history->at(ch, t2_idx).Carrier_phase_rads - d_gnss_synchro_history->at(ch, t1_idx).Carrier_phase_rads) * time_factor;
-                            // CARRIER DOPPLER INTERPOLATION
-                            interpolated_obs.Carrier_Doppler_hz = d_gnss_synchro_history->at(ch, t1_idx).Carrier_Doppler_hz + (d_gnss_synchro_history->at(ch, t2_idx).Carrier_Doppler_hz - d_gnss_synchro_history->at(ch, t1_idx).Carrier_Doppler_hz) * time_factor;
-                            // TOW INTERPOLATION
-                            interpolated_obs.interp_TOW_ms = static_cast<double>(d_gnss_synchro_history->at(ch, t1_idx).TOW_at_current_symbol_ms) + (static_cast<double>(d_gnss_synchro_history->at(ch, t2_idx).TOW_at_current_symbol_ms) - static_cast<double>(d_gnss_synchro_history->at(ch, t1_idx).TOW_at_current_symbol_ms)) * time_factor;
-                            //
-                            //                            std::cout << "Rx samplestamp: " << T_rx_s << " Channel " << ch << " interp buff idx " << nearest_element
-                            //                                      << " ,diff: " << old_abs_diff << " samples (" << static_cast<double>(old_abs_diff) / static_cast<double>(d_gnss_synchro_history->at(ch, nearest_element).fs) << " s)\n";
-                            return true;
-                        }
-                    else
-                        {
-                            return false;
-                        }
-                }
-            else
-                {
-                    //                    std::cout << "ALERT: Channel " << ch << " interp buff idx " << nearest_element
-                    //                              << " ,diff: " << old_abs_diff << " samples (" << static_cast<double>(old_abs_diff) / static_cast<double>(d_gnss_synchro_history->at(ch, nearest_element).fs) << " s)\n";
-                    //                    usleep(1000);
-                    return false;
-                }
-        }
-    else
-        {
-            return false;
-        }
-}
-void hybrid_observables_cc::forecast(int noutput_items, gr_vector_int &ninput_items_required)
-{
-    for (int n = 0; n < d_nchannels_in - 1; n++)
-        {
-            ninput_items_required[n] = 0;
-        }
-    //last input channel is the sample counter, triggered each ms
-    ninput_items_required[d_nchannels_in - 1] = 1;
-}
->>>>>>> 37834c20
 
 
 void hybrid_observables_cc::update_TOW(std::vector<Gnss_Synchro> &data)
@@ -529,11 +441,8 @@
     //        }
     //    std::cout << "T_rx_TOW_ms: " << T_rx_TOW_ms << std::endl;
 }
-<<<<<<< HEAD
-
-
-=======
->>>>>>> 37834c20
+
+
 void hybrid_observables_cc::compute_pranges(std::vector<Gnss_Synchro> &data)
 {
     std::vector<Gnss_Synchro>::iterator it;
@@ -580,11 +489,7 @@
             consume(d_nchannels_in - 1, 1);
         }
     //push the tracking observables into buffers to allow the observable interpolation at the desired Rx clock
-<<<<<<< HEAD
     for (unsigned int n = 0; n < d_nchannels_out; n++)
-=======
-    for (int n = 0; n < d_nchannels_out; n++)
->>>>>>> 37834c20
         {
             // push the valid tracking Gnss_Synchros to their corresponding deque
             for (int m = 0; m < ninput_items[n]; m++)
@@ -610,11 +515,7 @@
         {
             std::vector<Gnss_Synchro> epoch_data;
             int n_valid = 0;
-<<<<<<< HEAD
             for (unsigned int n = 0; n < d_nchannels_out; n++)
-=======
-            for (int n = 0; n < d_nchannels_out; n++)
->>>>>>> 37834c20
                 {
                     Gnss_Synchro interpolated_gnss_synchro;
                     if (!interp_trk_obs(interpolated_gnss_synchro, n, d_Rx_clock_buffer.front() + T_rx_TOW_offset_ms * T_rx_clock_step_samples))
@@ -644,11 +545,7 @@
 
             if (n_valid > 0) compute_pranges(epoch_data);
 
-<<<<<<< HEAD
             for (unsigned int n = 0; n < d_nchannels_out; n++)
-=======
-            for (int n = 0; n < d_nchannels_out; n++)
->>>>>>> 37834c20
                 {
                     out[n][0] = epoch_data.at(n);
                 }
@@ -660,11 +557,7 @@
                     try
                         {
                             double tmp_double;
-<<<<<<< HEAD
                             for (unsigned int i = 0; i < d_nchannels_out; i++)
-=======
-                            for (int i = 0; i < d_nchannels_out; i++)
->>>>>>> 37834c20
                                 {
                                     tmp_double = out[i][0].RX_time;
                                     d_dump_file.write(reinterpret_cast<char *>(&tmp_double), sizeof(double));
